--- conflicted
+++ resolved
@@ -1,3735 +1,3722 @@
-import numpy
-import random
-import matplotlib.pyplot
-import pickle
-import time
-import warnings
-<<<<<<< HEAD
-import inspect
-=======
-import concurrent.futures
->>>>>>> 7699a561
-
-class GA:
-
-    supported_int_types = [int, numpy.int8, numpy.int16, numpy.int32, numpy.int64, numpy.uint, numpy.uint8, numpy.uint16, numpy.uint32, numpy.uint64]
-    supported_float_types = [float, numpy.float16, numpy.float32, numpy.float64]
-    supported_int_float_types = supported_int_types + supported_float_types
-
-    def __init__(self,
-                 num_generations,
-                 num_parents_mating,
-                 fitness_func,
-                 initial_population=None,
-                 sol_per_pop=None,
-                 num_genes=None,
-                 init_range_low=-4,
-                 init_range_high=4,
-                 gene_type=float,
-                 parent_selection_type="sss",
-                 keep_parents=-1,
-                 keep_elitism=1,
-                 K_tournament=3,
-                 crossover_type="single_point",
-                 crossover_probability=None,
-                 mutation_type="random",
-                 mutation_probability=None,
-                 mutation_by_replacement=False,
-                 mutation_percent_genes='default',
-                 mutation_num_genes=None,
-                 random_mutation_min_val=-1.0,
-                 random_mutation_max_val=1.0,
-                 gene_space=None,
-                 allow_duplicate_genes=True,
-                 on_start=None,
-                 on_fitness=None,
-                 on_parents=None,
-                 on_crossover=None,
-                 on_mutation=None,
-                 callback_generation=None,
-                 on_generation=None,
-                 on_stop=None,
-                 delay_after_gen=0.0,
-                 save_best_solutions=False,
-                 save_solutions=False,
-                 suppress_warnings=False,
-                 stop_criteria=None,
-                 parallel_processing=None,
-                 random_seed=None):
-
-        """
-        The constructor of the GA class accepts all parameters required to create an instance of the GA class. It validates such parameters.
-
-        num_generations: Number of generations.
-        num_parents_mating: Number of solutions to be selected as parents in the mating pool.
-
-        fitness_func: Accepts a function that must accept 2 parameters (a single solution and its index in the population) and return the fitness value of the solution. Available starting from PyGAD 1.0.17 until 1.0.20 with a single parameter representing the solution. Changed in PyGAD 2.0.0 and higher to include the second parameter representing the solution index.
-
-        initial_population: A user-defined initial population. It is useful when the user wants to start the generations with a custom initial population. It defaults to None which means no initial population is specified by the user. In this case, PyGAD creates an initial population using the 'sol_per_pop' and 'num_genes' parameters. An exception is raised if the 'initial_population' is None while any of the 2 parameters ('sol_per_pop' or 'num_genes') is also None.
-        sol_per_pop: Number of solutions in the population.
-        num_genes: Number of parameters in the function.
-
-        init_range_low: The lower value of the random range from which the gene values in the initial population are selected. It defaults to -4. Available in PyGAD 1.0.20 and higher.
-        init_range_high: The upper value of the random range from which the gene values in the initial population are selected. It defaults to -4. Available in PyGAD 1.0.20.
-        # It is OK to set the value of any of the 2 parameters ('init_range_low' and 'init_range_high') to be equal, higher or lower than the other parameter (i.e. init_range_low is not needed to be lower than init_range_high).
-
-        gene_type: The type of the gene. It is assigned to any of these types (int, float, numpy.int, numpy.int8, numpy.int16, numpy.int32, numpy.int64, numpy.uint, numpy.uint8, numpy.uint16, numpy.uint32, numpy.uint64, numpy.float, numpy.float16, numpy.float32, numpy.float64) and forces all the genes to be of that type.
-
-        parent_selection_type: Type of parent selection.
-        keep_parents: If 0, this means no parent in the current population will be used in the next population. If -1, this means all parents in the current population will be used in the next population. If set to a value > 0, then the specified value refers to the number of parents in the current population to be used in the next population. Some parent selection operators such as rank selection, favor population diversity and therefore keeping the parents in the next generation can be beneficial. However, some other parent selection operators, such as roulette wheel selection (RWS), have higher selection pressure and keeping more than one parent in the next generation can seriously harm population diversity. This parameter have an effect only when the keep_elitism parameter is 0. Thanks to Prof. Fernando Jiménez Barrionuevo (http://webs.um.es/fernan) for editing this sentence.
-        K_tournament: When the value of 'parent_selection_type' is 'tournament', the 'K_tournament' parameter specifies the number of solutions from which a parent is selected randomly.
-
-        keep_elitism: Added in PyGAD 2.18.0. It can take the value 0 or a positive integer that satisfies (0 <= keep_elitism <= sol_per_pop). It defaults to 1 which means only the best solution in the current generation is kept in the next generation. If assigned 0, this means it has no effect. If assigned a positive integer K, then the best K solutions are kept in the next generation. It cannot be assigned a value greater than the value assigned to the sol_per_pop parameter. If this parameter has a value different than 0, then the keep_parents parameter will have no effect.
-
-        crossover_type: Type of the crossover opreator. If  crossover_type=None, then the crossover step is bypassed which means no crossover is applied and thus no offspring will be created in the next generations. The next generation will use the solutions in the current population.
-        crossover_probability: The probability of selecting a solution for the crossover operation. If the solution probability is <= crossover_probability, the solution is selected. The value must be between 0 and 1 inclusive.
-
-        mutation_type: Type of the mutation opreator. If mutation_type=None, then the mutation step is bypassed which means no mutation is applied and thus no changes are applied to the offspring created using the crossover operation. The offspring will be used unchanged in the next generation.
-        mutation_probability: The probability of selecting a gene for the mutation operation. If the gene probability is <= mutation_probability, the gene is selected. It accepts either a single value for fixed mutation or a list/tuple/numpy.ndarray of 2 values for adaptive mutation. The values must be between 0 and 1 inclusive. If specified, then no need for the 2 parameters mutation_percent_genes and mutation_num_genes.
-
-        mutation_by_replacement: An optional bool parameter. It works only when the selected type of mutation is random (mutation_type="random"). In this case, setting mutation_by_replacement=True means replace the gene by the randomly generated value. If False, then it has no effect and random mutation works by adding the random value to the gene.
-
-        mutation_percent_genes: Percentage of genes to mutate which defaults to the string 'default' which means 10%. This parameter has no action if any of the 2 parameters mutation_probability or mutation_num_genes exist.
-        mutation_num_genes: Number of genes to mutate which defaults to None. If the parameter mutation_num_genes exists, then no need for the parameter mutation_percent_genes. This parameter has no action if the mutation_probability parameter exists.
-        random_mutation_min_val: The minimum value of the range from which a random value is selected to be added to the selected gene(s) to mutate. It defaults to -1.0.
-        random_mutation_max_val: The maximum value of the range from which a random value is selected to be added to the selected gene(s) to mutate. It defaults to 1.0.
-
-        gene_space: It accepts a list of all possible values of the gene. This list is used in the mutation step. Should be used only if the gene space is a set of discrete values. No need for the 2 parameters (random_mutation_min_val and random_mutation_max_val) if the parameter gene_space exists. Added in PyGAD 2.5.0. In PyGAD 2.11.0, the gene_space can be assigned a dict.
-
-        on_start: Accepts a function to be called only once before the genetic algorithm starts its evolution. This function must accept a single parameter representing the instance of the genetic algorithm. Added in PyGAD 2.6.0.
-        on_fitness: Accepts a function to be called after calculating the fitness values of all solutions in the population. This function must accept 2 parameters: the first one represents the instance of the genetic algorithm and the second one is a list of all solutions' fitness values. Added in PyGAD 2.6.0.
-        on_parents: Accepts a function to be called after selecting the parents that mates. This function must accept 2 parameters: the first one represents the instance of the genetic algorithm and the second one represents the selected parents. Added in PyGAD 2.6.0.
-        on_crossover: Accepts a function to be called each time the crossover operation is applied. This function must accept 2 parameters: the first one represents the instance of the genetic algorithm and the second one represents the offspring generated using crossover. Added in PyGAD 2.6.0.
-        on_mutation: Accepts a function to be called each time the mutation operation is applied. This function must accept 2 parameters: the first one represents the instance of the genetic algorithm and the second one represents the offspring after applying the mutation. Added in PyGAD 2.6.0.
-        callback_generation: Accepts a function to be called after each generation. This function must accept a single parameter representing the instance of the genetic algorithm. If the function returned "stop", then the run() method stops without completing the other generations. Starting from PyGAD 2.6.0, the callback_generation parameter is deprecated and should be replaced by the on_generation parameter.
-        on_generation: Accepts a function to be called after each generation. This function must accept a single parameter representing the instance of the genetic algorithm. If the function returned "stop", then the run() method stops without completing the other generations. Added in PyGAD 2.6.0.
-        on_stop: Accepts a function to be called only once exactly before the genetic algorithm stops or when it completes all the generations. This function must accept 2 parameters: the first one represents the instance of the genetic algorithm and the second one is a list of fitness values of the last population's solutions. Added in PyGAD 2.6.0.
-
-        delay_after_gen: Added in PyGAD 2.4.0. It accepts a non-negative number specifying the number of seconds to wait after a generation completes and before going to the next generation. It defaults to 0.0 which means no delay after the generation.
-
-        save_best_solutions: Added in PyGAD 2.9.0 and its type is bool. If True, then the best solution in each generation is saved into the 'best_solutions' attribute. Use this parameter with caution as it may cause memory overflow when either the number of generations or the number of genes is large.
-        save_solutions: Added in PyGAD 2.15.0 and its type is bool. If True, then all solutions in each generation are saved into the 'solutions' attribute. Use this parameter with caution as it may cause memory overflow when either the number of generations, number of genes, or number of solutions in population is large.
-
-        suppress_warnings: Added in PyGAD 2.10.0 and its type is bool. If True, then no warning messages will be displayed. It defaults to False.
-
-        allow_duplicate_genes: Added in PyGAD 2.13.0. If True, then a solution/chromosome may have duplicate gene values. If False, then each gene will have a unique value in its solution.
-
-        stop_criteria: Added in PyGAD 2.15.0. It is assigned to some criteria to stop the evolution if at least one criterion holds.
-
-        parallel_processing: Added in PyGAD 2.17.0. Defaults to `None` which means no parallel processing is used. If a positive integer is assigned, it specifies the number of threads to be used. If a list or a tuple of exactly 2 elements is assigned, then: 1) The first element can be either "process" or "thread" to specify whether processes or threads are used, respectively. 2) The second element can be: 1) A positive integer to select the maximum number of processes or threads to be used. 2) 0 to indicate that parallel processing is not used. This is identical to setting 'parallel_processing=None'. 3) None to use the default value as calculated by the concurrent.futures module.
-    
-        random_seed: Added in PyGAD 2.18.0. It defines the random seed to be used by the random function generators (we use random functions in the NumPy and random modules). This helps to reproduce the same results by setting the same random seed.
-        """
-
-        self.random_seed = random_seed
-        if random_seed is None:
-            pass
-        else:
-            numpy.random.seed(self.random_seed)
-            random.seed(self.random_seed)
-
-        # If suppress_warnings is bool and its valud is False, then print warning messages.
-        if type(suppress_warnings) is bool:
-            self.suppress_warnings = suppress_warnings
-        else:
-            self.valid_parameters = False
-            raise TypeError("The expected type of the 'suppress_warnings' parameter is bool but {suppress_warnings_type} found.".format(suppress_warnings_type=type(suppress_warnings)))
-
-        # Validating mutation_by_replacement
-        if not (type(mutation_by_replacement) is bool):
-            self.valid_parameters = False
-            raise TypeError("The expected type of the 'mutation_by_replacement' parameter is bool but ({mutation_by_replacement_type}) found.".format(mutation_by_replacement_type=type(mutation_by_replacement)))
-
-        self.mutation_by_replacement = mutation_by_replacement
-
-        # Validate gene_space
-        self.gene_space_nested = False
-        if type(gene_space) is type(None):
-            pass
-        elif type(gene_space) in [list, tuple, range, numpy.ndarray]:
-            if len(gene_space) == 0:
-                self.valid_parameters = False
-                raise ValueError("'gene_space' cannot be empty (i.e. its length must be >= 0).")
-            else:
-                for index, el in enumerate(gene_space):
-                    if type(el) in [list, tuple, range, numpy.ndarray]:
-                        if len(el) == 0:
-                            self.valid_parameters = False
-                            raise ValueError("The element indexed {index} of 'gene_space' with type {el_type} cannot be empty (i.e. its length must be >= 0).".format(index=index, el_type=type(el)))
-                        else:
-                            for val in el:
-                                if not (type(val) in [type(None)] + GA.supported_int_float_types):
-                                    raise TypeError("All values in the sublists inside the 'gene_space' attribute must be numeric of type int/float/None but ({val}) of type {typ} found.".format(val=val, typ=type(val)))
-                        self.gene_space_nested = True
-                    elif type(el) == type(None):
-                        pass
-                        # self.gene_space_nested = True
-                    elif type(el) is dict:
-                        if len(el.items()) == 2:
-                            if ('low' in el.keys()) and ('high' in el.keys()):
-                                pass
-                            else:
-                                self.valid_parameters = False
-                                raise ValueError("When an element in the 'gene_space' parameter is of type dict, then it can have the keys 'low', 'high', and 'step' (optional) but the following keys found: {gene_space_dict_keys}".format(gene_space_dict_keys=el.keys()))
-                        elif len(el.items()) == 3:
-                            if ('low' in el.keys()) and ('high' in el.keys()) and ('step' in el.keys()):
-                                pass
-                            else:
-                                self.valid_parameters = False
-                                raise ValueError("When an element in the 'gene_space' parameter is of type dict, then it can have the keys 'low', 'high', and 'step' (optional) but the following keys found: {gene_space_dict_keys}".format(gene_space_dict_keys=el.keys()))
-                        else:
-                            self.valid_parameters = False
-                            raise ValueError("When an element in the 'gene_space' parameter is of type dict, then it must have only 2 items but ({num_items}) items found.".format(num_items=len(el.items())))
-                        self.gene_space_nested = True
-                    elif not (type(el) in GA.supported_int_float_types):
-                        self.valid_parameters = False
-                        raise TypeError("Unexpected type {el_type} for the element indexed {index} of 'gene_space'. The accepted types are list/tuple/range/numpy.ndarray of numbers, a single number (int/float), or None.".format(index=index, el_type=type(el)))
-
-        elif type(gene_space) is dict:
-            if len(gene_space.items()) == 2:
-                if ('low' in gene_space.keys()) and ('high' in gene_space.keys()):
-                    pass
-                else:
-                    self.valid_parameters = False
-                    raise ValueError("When the 'gene_space' parameter is of type dict, then it can have only the keys 'low', 'high', and 'step' (optional) but the following keys found: {gene_space_dict_keys}".format(gene_space_dict_keys=gene_space.keys()))
-            elif len(gene_space.items()) == 3:
-                if ('low' in gene_space.keys()) and ('high' in gene_space.keys()) and  ('step' in gene_space.keys()):
-                    pass
-                else:
-                    self.valid_parameters = False
-                    raise ValueError("When the 'gene_space' parameter is of type dict, then it can have only the keys 'low', 'high', and 'step' (optional) but the following keys found: {gene_space_dict_keys}".format(gene_space_dict_keys=gene_space.keys()))
-            else:
-                self.valid_parameters = False
-                raise ValueError("When the 'gene_space' parameter is of type dict, then it must have only 2 items but ({num_items}) items found.".format(num_items=len(gene_space.items())))
-
-        else:
-            self.valid_parameters = False
-            raise TypeError("The expected type of 'gene_space' is list, tuple, range, or numpy.ndarray but ({gene_space_type}) found.".format(gene_space_type=type(gene_space)))
-
-        self.gene_space = gene_space
-
-        # Validate init_range_low and init_range_high
-        if type(init_range_low) in GA.supported_int_float_types:
-            if type(init_range_high) in GA.supported_int_float_types:
-                self.init_range_low = init_range_low
-                self.init_range_high = init_range_high
-            else:
-                self.valid_parameters = False
-                raise ValueError("The value passed to the 'init_range_high' parameter must be either integer or floating-point number but the value ({init_range_high_value}) of type {init_range_high_type} found.".format(init_range_high_value=init_range_high, init_range_high_type=type(init_range_high)))
-        else:
-            self.valid_parameters = False
-            raise ValueError("The value passed to the 'init_range_low' parameter must be either integer or floating-point number but the value ({init_range_low_value}) of type {init_range_low_type} found.".format(init_range_low_value=init_range_low, init_range_low_type=type(init_range_low)))
-
-
-        # Validate random_mutation_min_val and random_mutation_max_val
-        if type(random_mutation_min_val) in GA.supported_int_float_types:
-            if type(random_mutation_max_val) in GA.supported_int_float_types:
-                if random_mutation_min_val == random_mutation_max_val:
-                    if not self.suppress_warnings: warnings.warn("The values of the 2 parameters 'random_mutation_min_val' and 'random_mutation_max_val' are equal and this causes a fixed change to all genes.")
-            else:
-                self.valid_parameters = False
-                raise TypeError("The expected type of the 'random_mutation_max_val' parameter is numeric but ({random_mutation_max_val_type}) found.".format(random_mutation_max_val_type=type(random_mutation_max_val)))
-        else:
-            self.valid_parameters = False
-            raise TypeError("The expected type of the 'random_mutation_min_val' parameter is numeric but ({random_mutation_min_val_type}) found.".format(random_mutation_min_val_type=type(random_mutation_min_val)))
-        self.random_mutation_min_val = random_mutation_min_val
-        self.random_mutation_max_val = random_mutation_max_val
-
-        # Validate gene_type
-        if gene_type in GA.supported_int_float_types:
-            self.gene_type = [gene_type, None]
-            self.gene_type_single = True
-        # A single data type of float with precision.
-        elif len(gene_type) == 2 and gene_type[0] in GA.supported_float_types and (type(gene_type[1]) in GA.supported_int_types or gene_type[1] is None):
-            self.gene_type = gene_type
-            self.gene_type_single = True
-        elif type(gene_type) in [list, tuple, numpy.ndarray]:
-            if not len(gene_type) == num_genes:
-                self.valid_parameters = False
-                raise ValueError("When the parameter 'gene_type' is nested, then it can be either [float, int<precision>] or with length equal to the value passed to the 'num_genes' parameter. Instead, value {gene_type_val} with len(gene_type) ({len_gene_type}) != len(num_genes) ({num_genes}) found.".format(gene_type_val=gene_type, len_gene_type=len(gene_type), num_genes=num_genes))
-            for gene_type_idx, gene_type_val in enumerate(gene_type):
-                if gene_type_val in GA.supported_float_types:
-                    # If the gene type is float and no precision is passed, set it to None.
-                    gene_type[gene_type_idx] = [gene_type_val, None]
-                elif gene_type_val in GA.supported_int_types:
-                    gene_type[gene_type_idx] = [gene_type_val, None]
-                elif type(gene_type_val) in [list, tuple, numpy.ndarray]:
-                    # A float type is expected in a list/tuple/numpy.ndarray of length 2.
-                    if len(gene_type_val) == 2:
-                        if gene_type_val[0] in GA.supported_float_types:
-                            if type(gene_type_val[1]) in GA.supported_int_types:
-                                pass
-                            else:
-                                self.valid_parameters = False
-                                raise TypeError("In the 'gene_type' parameter, the precision for float gene data types must be an integer but the element {gene_type_val} at index {gene_type_idx} has a precision of {gene_type_precision_val} with type {gene_type_type} .".format(gene_type_val=gene_type_val, gene_type_precision_val=gene_type_val[1], gene_type_type=gene_type_val[0], gene_type_idx=gene_type_idx))
-                        else:
-                            self.valid_parameters = False
-                            raise TypeError("In the 'gene_type' parameter, a precision is expected only for float gene data types but the element {gene_type} found at index {gene_type_idx}. Note that the data type must be at index 0 followed by precision at index 1.".format(gene_type=gene_type_val, gene_type_idx=gene_type_idx))
-                    else:
-                        self.valid_parameters = False
-                        raise ValueError("In the 'gene_type' parameter, a precision is specified in a list/tuple/numpy.ndarray of length 2 but value ({gene_type_val}) of type {gene_type_type} with length {gene_type_length} found at index {gene_type_idx}.".format(gene_type_val=gene_type_val, gene_type_type=type(gene_type_val), gene_type_idx=gene_type_idx, gene_type_length=len(gene_type_val)))
-                else:
-                    self.valid_parameters = False
-                    raise ValueError("When a list/tuple/numpy.ndarray is assigned to the 'gene_type' parameter, then its elements must be of integer, floating-point, list, tuple, or numpy.ndarray data types but the value ({gene_type_val}) of type {gene_type_type} found at index {gene_type_idx}.".format(gene_type_val=gene_type_val, gene_type_type=type(gene_type_val), gene_type_idx=gene_type_idx))
-            self.gene_type = gene_type
-            self.gene_type_single = False
-        else:
-            self.valid_parameters = False
-            raise ValueError("The value passed to the 'gene_type' parameter must be either a single integer, floating-point, list, tuple, or numpy.ndarray but ({gene_type_val}) of type {gene_type_type} found.".format(gene_type_val=gene_type, gene_type_type=type(gene_type)))
-
-        # Build the initial population
-        if initial_population is None:
-            if (sol_per_pop is None) or (num_genes is None):
-                self.valid_parameters = False
-                raise TypeError("Error creating the initial population\n\nWhen the parameter initial_population is None, then neither of the 2 parameters sol_per_pop and num_genes can be None at the same time.\nThere are 2 options to prepare the initial population:\n1) Create an initial population and assign it to the initial_population parameter. In this case, the values of the 2 parameters sol_per_pop and num_genes will be deduced.\n2) Allow the genetic algorithm to create the initial population automatically by passing valid integer values to the sol_per_pop and num_genes parameters.")
-            elif (type(sol_per_pop) is int) and (type(num_genes) is int):
-                # Validating the number of solutions in the population (sol_per_pop)
-                if sol_per_pop <= 0:
-                    self.valid_parameters = False
-                    raise ValueError("The number of solutions in the population (sol_per_pop) must be > 0 but ({sol_per_pop}) found. \nThe following parameters must be > 0: \n1) Population size (i.e. number of solutions per population) (sol_per_pop).\n2) Number of selected parents in the mating pool (num_parents_mating).\n".format(sol_per_pop=sol_per_pop))
-                # Validating the number of gene.
-                if (num_genes <= 0):
-                    self.valid_parameters = False
-                    raise ValueError("The number of genes cannot be <= 0 but ({num_genes}) found.\n".format(num_genes=num_genes))
-                # When initial_population=None and the 2 parameters sol_per_pop and num_genes have valid integer values, then the initial population is created.
-                # Inside the initialize_population() method, the initial_population attribute is assigned to keep the initial population accessible.
-                self.num_genes = num_genes # Number of genes in the solution.
-
-                # In case the 'gene_space' parameter is nested, then make sure the number of its elements equals to the number of genes.
-                if self.gene_space_nested:
-                    if len(gene_space) != self.num_genes:
-                        self.valid_parameters = False
-                        raise ValueError("When the parameter 'gene_space' is nested, then its length must be equal to the value passed to the 'num_genes' parameter. Instead, length of gene_space ({len_gene_space}) != num_genes ({num_genes})".format(len_gene_space=len(gene_space), num_genes=self.num_genes))
-
-                self.sol_per_pop = sol_per_pop # Number of solutions in the population.
-                self.initialize_population(self.init_range_low, self.init_range_high, allow_duplicate_genes, True, self.gene_type)
-            else:
-                self.valid_parameters = False
-                raise TypeError("The expected type of both the sol_per_pop and num_genes parameters is int but ({sol_per_pop_type}) and {num_genes_type} found.".format(sol_per_pop_type=type(sol_per_pop), num_genes_type=type(num_genes)))
-        elif numpy.array(initial_population).ndim != 2:
-            self.valid_parameters = False
-            raise ValueError("A 2D list is expected to the initail_population parameter but a ({initial_population_ndim}-D) list found.".format(initial_population_ndim=numpy.array(initial_population).ndim))
-        else:
-            # Forcing the initial_population array to have the data type assigned to the gene_type parameter.
-            if self.gene_type_single == True:
-                if self.gene_type[1] == None:
-                    self.initial_population = numpy.array(initial_population, dtype=self.gene_type[0])
-                else:
-                    self.initial_population = numpy.round(numpy.array(initial_population, dtype=self.gene_type[0]), self.gene_type[1])
-            else:
-                initial_population = numpy.array(initial_population)
-                self.initial_population = numpy.zeros(shape=(initial_population.shape[0], initial_population.shape[1]), dtype=object)
-                for gene_idx in range(initial_population.shape[1]):
-                    if self.gene_type[gene_idx][1] is None:
-                        self.initial_population[:, gene_idx] = numpy.asarray(initial_population[:, gene_idx],
-                                                                             dtype=self.gene_type[gene_idx][0])
-                    else:
-                        self.initial_population[:, gene_idx] = numpy.round(numpy.asarray(initial_population[:, gene_idx],
-                                                                                         dtype=self.gene_type[gene_idx][0]),
-                                                                           self.gene_type[gene_idx][1])
-
-            self.population = self.initial_population.copy() # A NumPy array holding the initial population.
-            self.num_genes = self.initial_population.shape[1] # Number of genes in the solution.
-            self.sol_per_pop = self.initial_population.shape[0]  # Number of solutions in the population.
-            self.pop_size = (self.sol_per_pop,self.num_genes) # The population size.
-
-        # Round initial_population and population
-        self.initial_population = self.round_genes(self.initial_population)
-        self.population = self.round_genes(self.population)
-
-        # In case the 'gene_space' parameter is nested, then make sure the number of its elements equals to the number of genes.
-        if self.gene_space_nested:
-            if len(gene_space) != self.num_genes:
-                self.valid_parameters = False
-                raise ValueError("When the parameter 'gene_space' is nested, then its length must be equal to the value passed to the 'num_genes' parameter. Instead, length of gene_space ({len_gene_space}) != num_genes ({len_num_genes})".format(len_gene_space=len(gene_space), len_num_genes=self.num_genes))
-
-        # Validating the number of parents to be selected for mating (num_parents_mating)
-        if num_parents_mating <= 0:
-            self.valid_parameters = False
-            raise ValueError("The number of parents mating (num_parents_mating) parameter must be > 0 but ({num_parents_mating}) found. \nThe following parameters must be > 0: \n1) Population size (i.e. number of solutions per population) (sol_per_pop).\n2) Number of selected parents in the mating pool (num_parents_mating).\n".format(num_parents_mating=num_parents_mating))
-
-        # Validating the number of parents to be selected for mating: num_parents_mating
-        if (num_parents_mating > self.sol_per_pop):
-            self.valid_parameters = False
-            raise ValueError("The number of parents to select for mating ({num_parents_mating}) cannot be greater than the number of solutions in the population ({sol_per_pop}) (i.e., num_parents_mating must always be <= sol_per_pop).\n".format(num_parents_mating=num_parents_mating, sol_per_pop=self.sol_per_pop))
-
-        self.num_parents_mating = num_parents_mating
-
-        # crossover: Refers to the method that applies the crossover operator based on the selected type of crossover in the crossover_type property.
-        # Validating the crossover type: crossover_type
-        if (crossover_type is None):
-            self.crossover = None
-        elif callable(crossover_type):
-            # Check if the crossover_type is a function that accepts 3 paramaters.
-            # Allow for the possibility this is a class method (and the extra "self" parameter)
-            parameter_count = 4 if inspect.ismethod(crossover_type) else 3
-            if (crossover_type.__code__.co_argcount == parameter_count):
-                # The crossover function assigned to the crossover_type parameter is validated.
-                self.crossover = crossover_type
-            else:
-                self.valid_parameters = False
-                raise ValueError("When 'crossover_type' is assigned to a function, then this crossover function must accept 2 parameters:\n1) The selected parents.\n2) The size of the offspring to be produced.3) The instance from the pygad.GA class to retrieve any property like population, gene data type, gene space, etc.\n\nThe passed crossover function named '{funcname}' accepts {argcount} parameter(s).".format(funcname=crossover_type.__code__.co_name, argcount=crossover_type.__code__.co_argcount))
-        elif not (type(crossover_type) is str):
-            self.valid_parameters = False
-            raise TypeError("The expected type of the 'crossover_type' parameter is either callable or str but ({crossover_type}) found.".format(crossover_type=type(crossover_type)))
-        else: # type crossover_type is str
-            crossover_type = crossover_type.lower()
-            if (crossover_type == "single_point"):
-                self.crossover = self.single_point_crossover
-            elif (crossover_type == "two_points"):
-                self.crossover = self.two_points_crossover
-            elif (crossover_type == "uniform"):
-                self.crossover = self.uniform_crossover
-            elif (crossover_type == "scattered"):
-                self.crossover = self.scattered_crossover
-            else:
-                self.valid_parameters = False
-                raise TypeError("Undefined crossover type. \nThe assigned value to the crossover_type ({crossover_type}) parameter does not refer to one of the supported crossover types which are: \n-single_point (for single point crossover)\n-two_points (for two points crossover)\n-uniform (for uniform crossover)\n-scattered (for scattered crossover).\n".format(crossover_type=crossover_type))
-
-        self.crossover_type = crossover_type
-
-        # Calculate the value of crossover_probability
-        if crossover_probability is None:
-            self.crossover_probability = None
-        elif type(crossover_probability) in GA.supported_int_float_types:
-            if crossover_probability >= 0 and crossover_probability <= 1:
-                self.crossover_probability = crossover_probability
-            else:
-                self.valid_parameters = False
-                raise ValueError("The value assigned to the 'crossover_probability' parameter must be between 0 and 1 inclusive but ({crossover_probability_value}) found.".format(crossover_probability_value=crossover_probability))
-        else:
-            self.valid_parameters = False
-            raise TypeError("Unexpected type for the 'crossover_probability' parameter. Float is expected but ({crossover_probability_value}) of type {crossover_probability_type} found.".format(crossover_probability_value=crossover_probability, crossover_probability_type=type(crossover_probability)))
-
-        # mutation: Refers to the method that applies the mutation operator based on the selected type of mutation in the mutation_type property.
-        # Validating the mutation type: mutation_type
-        # "adaptive" mutation is supported starting from PyGAD 2.10.0
-        if mutation_type is None:
-            self.mutation = None
-        elif callable(mutation_type):
-            # Check if the mutation_type is a function that accepts 2 paramater.
-            # Allow for the possibility this is a class method (and the extra "self" parameter)
-            parameter_count = 3 if inspect.ismethod(mutation_type) else 2
-            if (mutation_type.__code__.co_argcount == parameter_count):
-                # The mutation function assigned to the mutation_type parameter is validated.
-                self.mutation = mutation_type
-            else:
-                self.valid_parameters = False
-                raise ValueError("When 'mutation_type' is assigned to a function, then this mutation function must accept 2 parameters:\n1) The offspring to be mutated.\n2) The instance from the pygad.GA class to retrieve any property like population, gene data type, gene space, etc.\n\nThe passed mutation function named '{funcname}' accepts {argcount} parameter(s).".format(funcname=mutation_type.__code__.co_name, argcount=mutation_type.__code__.co_argcount))
-        elif not (type(mutation_type) is str):
-            self.valid_parameters = False
-            raise TypeError("The expected type of the 'mutation_type' parameter is either callable or str but ({mutation_type}) found.".format(mutation_type=type(mutation_type)))
-        else: # type mutation_type is str
-            mutation_type = mutation_type.lower()
-            if (mutation_type == "random"):
-                self.mutation = self.random_mutation
-            elif (mutation_type == "swap"):
-                self.mutation = self.swap_mutation
-            elif (mutation_type == "scramble"):
-                self.mutation = self.scramble_mutation
-            elif (mutation_type == "inversion"):
-                self.mutation = self.inversion_mutation
-            elif (mutation_type == "adaptive"):
-                self.mutation = self.adaptive_mutation
-            else:
-                self.valid_parameters = False
-                raise TypeError("Undefined mutation type. \nThe assigned string value to the 'mutation_type' parameter ({mutation_type}) does not refer to one of the supported mutation types which are: \n-random (for random mutation)\n-swap (for swap mutation)\n-inversion (for inversion mutation)\n-scramble (for scramble mutation)\n-adaptive (for adaptive mutation).\n".format(mutation_type=mutation_type))
-
-        self.mutation_type = mutation_type
-
-        # Calculate the value of mutation_probability
-        if not (self.mutation_type is None):
-            if mutation_probability is None:
-                self.mutation_probability = None
-            elif (mutation_type != "adaptive"):
-                # Mutation probability is fixed not adaptive.
-                if type(mutation_probability) in GA.supported_int_float_types:
-                    if mutation_probability >= 0 and mutation_probability <= 1:
-                        self.mutation_probability = mutation_probability
-                    else:
-                        self.valid_parameters = False
-                        raise ValueError("The value assigned to the 'mutation_probability' parameter must be between 0 and 1 inclusive but ({mutation_probability_value}) found.".format(mutation_probability_value=mutation_probability))
-                else:
-                    self.valid_parameters = False
-                    raise TypeError("Unexpected type for the 'mutation_probability' parameter. A numeric value is expected but ({mutation_probability_value}) of type {mutation_probability_type} found.".format(mutation_probability_value=mutation_probability, mutation_probability_type=type(mutation_probability)))
-            else:
-                # Mutation probability is adaptive not fixed.
-                if type(mutation_probability) in [list, tuple, numpy.ndarray]:
-                    if len(mutation_probability) == 2:
-                        for el in mutation_probability:
-                            if type(el) in GA.supported_int_float_types:
-                                if el >= 0 and el <= 1:
-                                    pass
-                                else:
-                                    self.valid_parameters = False
-                                    raise ValueError("The values assigned to the 'mutation_probability' parameter must be between 0 and 1 inclusive but ({mutation_probability_value}) found.".format(mutation_probability_value=el))
-                            else:
-                                self.valid_parameters = False
-                                raise TypeError("Unexpected type for a value assigned to the 'mutation_probability' parameter. A numeric value is expected but ({mutation_probability_value}) of type {mutation_probability_type} found.".format(mutation_probability_value=el, mutation_probability_type=type(el)))
-                        if mutation_probability[0] < mutation_probability[1]:
-                            if not self.suppress_warnings: warnings.warn("The first element in the 'mutation_probability' parameter is {first_el} which is smaller than the second element {second_el}. This means the mutation rate for the high-quality solutions is higher than the mutation rate of the low-quality ones. This causes high disruption in the high qualitiy solutions while making little changes in the low quality solutions. Please make the first element higher than the second element.".format(first_el=mutation_probability[0], second_el=mutation_probability[1]))
-                        self.mutation_probability = mutation_probability
-                    else:
-                        self.valid_parameters = False
-                        raise ValueError("When mutation_type='adaptive', then the 'mutation_probability' parameter must have only 2 elements but ({mutation_probability_length}) element(s) found.".format(mutation_probability_length=len(mutation_probability)))
-                else:
-                    self.valid_parameters = False
-                    raise TypeError("Unexpected type for the 'mutation_probability' parameter. When mutation_type='adaptive', then list/tuple/numpy.ndarray is expected but ({mutation_probability_value}) of type {mutation_probability_type} found.".format(mutation_probability_value=mutation_probability, mutation_probability_type=type(mutation_probability)))
-        else:
-            pass
-
-        # Calculate the value of mutation_num_genes
-        if not (self.mutation_type is None):
-            if mutation_num_genes is None:
-                # The mutation_num_genes parameter does not exist. Checking whether adaptive mutation is used.
-                if (mutation_type != "adaptive"):
-                    # The percent of genes to mutate is fixed not adaptive.
-                    if mutation_percent_genes == 'default'.lower():
-                        mutation_percent_genes = 10
-                        # Based on the mutation percentage in the 'mutation_percent_genes' parameter, the number of genes to mutate is calculated.
-                        mutation_num_genes = numpy.uint32((mutation_percent_genes*self.num_genes)/100)
-                        # Based on the mutation percentage of genes, if the number of selected genes for mutation is less than the least possible value which is 1, then the number will be set to 1.
-                        if mutation_num_genes == 0:
-                            if self.mutation_probability is None:
-                                if not self.suppress_warnings: warnings.warn("The percentage of genes to mutate (mutation_percent_genes={mutation_percent}) resutled in selecting ({mutation_num}) genes. The number of genes to mutate is set to 1 (mutation_num_genes=1).\nIf you do not want to mutate any gene, please set mutation_type=None.".format(mutation_percent=mutation_percent_genes, mutation_num=mutation_num_genes))
-                            mutation_num_genes = 1
-
-                    elif type(mutation_percent_genes) in GA.supported_int_float_types:
-                        if (mutation_percent_genes <= 0 or mutation_percent_genes > 100):
-                            self.valid_parameters = False
-                            raise ValueError("The percentage of selected genes for mutation (mutation_percent_genes) must be > 0 and <= 100 but ({mutation_percent_genes}) found.\n".format(mutation_percent_genes=mutation_percent_genes))
-                        else:
-                            # If mutation_percent_genes equals the string "default", then it is replaced by the numeric value 10.
-                            if mutation_percent_genes == 'default'.lower():
-                                mutation_percent_genes = 10
-
-                            # Based on the mutation percentage in the 'mutation_percent_genes' parameter, the number of genes to mutate is calculated.
-                            mutation_num_genes = numpy.uint32((mutation_percent_genes*self.num_genes)/100)
-                            # Based on the mutation percentage of genes, if the number of selected genes for mutation is less than the least possible value which is 1, then the number will be set to 1.
-                            if mutation_num_genes == 0:
-                                if self.mutation_probability is None:
-                                    if not self.suppress_warnings: warnings.warn("The percentage of genes to mutate (mutation_percent_genes={mutation_percent}) resutled in selecting ({mutation_num}) genes. The number of genes to mutate is set to 1 (mutation_num_genes=1).\nIf you do not want to mutate any gene, please set mutation_type=None.".format(mutation_percent=mutation_percent_genes, mutation_num=mutation_num_genes))
-                                mutation_num_genes = 1
-                    else:
-                        self.valid_parameters = False
-                        raise TypeError("Unexpected value or type of the 'mutation_percent_genes' parameter. It only accepts the string 'default' or a numeric value but ({mutation_percent_genes_value}) of type {mutation_percent_genes_type} found.".format(mutation_percent_genes_value=mutation_percent_genes, mutation_percent_genes_type=type(mutation_percent_genes)))
-                else:
-                    # The percent of genes to mutate is adaptive not fixed.
-                    if type(mutation_percent_genes) in [list, tuple, numpy.ndarray]:
-                        if len(mutation_percent_genes) == 2:
-                            mutation_num_genes = numpy.zeros_like(mutation_percent_genes, dtype=numpy.uint32)
-                            for idx, el in enumerate(mutation_percent_genes):
-                                if type(el) in GA.supported_int_float_types:
-                                    if (el <= 0 or el > 100):
-                                        self.valid_parameters = False
-                                        raise ValueError("The values assigned to the 'mutation_percent_genes' must be > 0 and <= 100 but ({mutation_percent_genes}) found.\n".format(mutation_percent_genes=mutation_percent_genes))
-                                else:
-                                    self.valid_parameters = False
-                                    raise TypeError("Unexpected type for a value assigned to the 'mutation_percent_genes' parameter. An integer value is expected but ({mutation_percent_genes_value}) of type {mutation_percent_genes_type} found.".format(mutation_percent_genes_value=el, mutation_percent_genes_type=type(el)))
-                                # At this point of the loop, the current value assigned to the parameter 'mutation_percent_genes' is validated.
-                                # Based on the mutation percentage in the 'mutation_percent_genes' parameter, the number of genes to mutate is calculated.
-                                mutation_num_genes[idx] = numpy.uint32((mutation_percent_genes[idx]*self.num_genes)/100)
-                                # Based on the mutation percentage of genes, if the number of selected genes for mutation is less than the least possible value which is 1, then the number will be set to 1.
-                                if mutation_num_genes[idx] == 0:
-                                    if not self.suppress_warnings: warnings.warn("The percentage of genes to mutate ({mutation_percent}) resutled in selecting ({mutation_num}) genes. The number of genes to mutate is set to 1 (mutation_num_genes=1).\nIf you do not want to mutate any gene, please set mutation_type=None.".format(mutation_percent=mutation_percent_genes[idx], mutation_num=mutation_num_genes[idx]))
-                                    mutation_num_genes[idx] = 1
-                            if mutation_percent_genes[0] < mutation_percent_genes[1]:
-                                if not self.suppress_warnings: warnings.warn("The first element in the 'mutation_percent_genes' parameter is ({first_el}) which is smaller than the second element ({second_el}).\nThis means the mutation rate for the high-quality solutions is higher than the mutation rate of the low-quality ones. This causes high disruption in the high qualitiy solutions while making little changes in the low quality solutions.\nPlease make the first element higher than the second element.".format(first_el=mutation_percent_genes[0], second_el=mutation_percent_genes[1]))
-                            # At this point outside the loop, all values of the parameter 'mutation_percent_genes' are validated. Eveyrthing is OK.
-                        else:
-                            self.valid_parameters = False
-                            raise ValueError("When mutation_type='adaptive', then the 'mutation_percent_genes' parameter must have only 2 elements but ({mutation_percent_genes_length}) element(s) found.".format(mutation_percent_genes_length=len(mutation_percent_genes)))
-                    else:
-                        if self.mutation_probability is None:
-                            self.valid_parameters = False
-                            raise TypeError("Unexpected type for the 'mutation_percent_genes' parameter. When mutation_type='adaptive', then the 'mutation_percent_genes' parameter should exist and assigned a list/tuple/numpy.ndarray with 2 values but ({mutation_percent_genes_value}) found.".format(mutation_percent_genes_value=mutation_percent_genes))
-            # The mutation_num_genes parameter exists. Checking whether adaptive mutation is used.
-            elif (mutation_type != "adaptive"):
-                # Number of genes to mutate is fixed not adaptive.
-                if type(mutation_num_genes) in GA.supported_int_types:
-                    if (mutation_num_genes <= 0):
-                        self.valid_parameters = False
-                        raise ValueError("The number of selected genes for mutation (mutation_num_genes) cannot be <= 0 but ({mutation_num_genes}) found. If you do not want to use mutation, please set mutation_type=None\n".format(mutation_num_genes=mutation_num_genes))
-                    elif (mutation_num_genes > self.num_genes):
-                        self.valid_parameters = False
-                        raise ValueError("The number of selected genes for mutation (mutation_num_genes), which is ({mutation_num_genes}), cannot be greater than the number of genes ({num_genes}).\n".format(mutation_num_genes=mutation_num_genes, num_genes=self.num_genes))
-                else:
-                    self.valid_parameters = False
-                    raise TypeError("The 'mutation_num_genes' parameter is expected to be a positive integer but the value ({mutation_num_genes_value}) of type {mutation_num_genes_type} found.\n".format(mutation_num_genes_value=mutation_num_genes, mutation_num_genes_type=type(mutation_num_genes)))
-            else:
-                # Number of genes to mutate is adaptive not fixed.
-                if type(mutation_num_genes) in [list, tuple, numpy.ndarray]:
-                    if len(mutation_num_genes) == 2:
-                        for el in mutation_num_genes:
-                            if type(el) in GA.supported_int_types:
-                                if (el <= 0):
-                                    self.valid_parameters = False
-                                    raise ValueError("The values assigned to the 'mutation_num_genes' cannot be <= 0 but ({mutation_num_genes_value}) found. If you do not want to use mutation, please set mutation_type=None\n".format(mutation_num_genes_value=el))
-                                elif (el > self.num_genes):
-                                    self.valid_parameters = False
-                                    raise ValueError("The values assigned to the 'mutation_num_genes' cannot be greater than the number of genes ({num_genes}) but ({mutation_num_genes_value}) found.\n".format(mutation_num_genes_value=el, num_genes=self.num_genes))
-                            else:
-                                self.valid_parameters = False
-                                raise TypeError("Unexpected type for a value assigned to the 'mutation_num_genes' parameter. An integer value is expected but ({mutation_num_genes_value}) of type {mutation_num_genes_type} found.".format(mutation_num_genes_value=el, mutation_num_genes_type=type(el)))
-                            # At this point of the loop, the current value assigned to the parameter 'mutation_num_genes' is validated.
-                        if mutation_num_genes[0] < mutation_num_genes[1]:
-                            if not self.suppress_warnings: warnings.warn("The first element in the 'mutation_num_genes' parameter is {first_el} which is smaller than the second element {second_el}. This means the mutation rate for the high-quality solutions is higher than the mutation rate of the low-quality ones. This causes high disruption in the high qualitiy solutions while making little changes in the low quality solutions. Please make the first element higher than the second element.".format(first_el=mutation_num_genes[0], second_el=mutation_num_genes[1]))
-                        # At this point outside the loop, all values of the parameter 'mutation_num_genes' are validated. Eveyrthing is OK.
-                    else:
-                        self.valid_parameters = False
-                        raise ValueError("When mutation_type='adaptive', then the 'mutation_num_genes' parameter must have only 2 elements but ({mutation_num_genes_length}) element(s) found.".format(mutation_num_genes_length=len(mutation_num_genes)))
-                else:
-                    self.valid_parameters = False
-                    raise TypeError("Unexpected type for the 'mutation_num_genes' parameter. When mutation_type='adaptive', then list/tuple/numpy.ndarray is expected but ({mutation_num_genes_value}) of type {mutation_num_genes_type} found.".format(mutation_num_genes_value=mutation_num_genes, mutation_num_genes_type=type(mutation_num_genes)))
-        else:
-            pass
-
-        # Validating mutation_by_replacement and mutation_type
-        if self.mutation_type != "random" and self.mutation_by_replacement:
-            if not self.suppress_warnings: warnings.warn("The mutation_by_replacement parameter is set to True while the mutation_type parameter is not set to random but ({mut_type}). Note that the mutation_by_replacement parameter has an effect only when mutation_type='random'.".format(mut_type=mutation_type))
-
-        # Check if crossover and mutation are both disabled.
-        if (self.mutation_type is None) and (self.crossover_type is None):
-            if not self.suppress_warnings: warnings.warn("The 2 parameters mutation_type and crossover_type are None. This disables any type of evolution the genetic algorithm can make. As a result, the genetic algorithm cannot find a better solution that the best solution in the initial population.")
-
-        # select_parents: Refers to a method that selects the parents based on the parent selection type specified in the parent_selection_type attribute.
-        # Validating the selected type of parent selection: parent_selection_type
-        if callable(parent_selection_type):
-            # Check if the parent_selection_type is a function that accepts 3 paramaters.
-            # Allow for the possibility this is a class method (and the extra "self" parameter)
-            parameter_count = 4 if inspect.ismethod(parent_selection_type) else 3
-            if (parent_selection_type.__code__.co_argcount == parameter_count):
-                # population: Added in PyGAD 2.16.0. It should used only to support custom parent selection functions. Otherwise, it should be left to None to retirve the population by self.population.
-                # The parent selection function assigned to the parent_selection_type parameter is validated.
-                self.select_parents = parent_selection_type
-            else:
-                self.valid_parameters = False
-                raise ValueError("When 'parent_selection_type' is assigned to a user-defined function, then this parent selection function must accept 3 parameters:\n1) The fitness values of the current population.\n2) The number of parents needed.\n3) The instance from the pygad.GA class to retrieve any property like population, gene data type, gene space, etc.\n\nThe passed parent selection function named '{funcname}' accepts {argcount} parameter(s).".format(funcname=parent_selection_type.__code__.co_name, argcount=parent_selection_type.__code__.co_argcount))
-        elif not (type(parent_selection_type) is str):
-            self.valid_parameters = False
-            raise TypeError("The expected type of the 'parent_selection_type' parameter is either callable or str but ({parent_selection_type}) found.".format(parent_selection_type=type(parent_selection_type)))
-        else:
-            parent_selection_type = parent_selection_type.lower()
-            if (parent_selection_type == "sss"):
-                self.select_parents = self.steady_state_selection
-            elif (parent_selection_type == "rws"):
-                self.select_parents = self.roulette_wheel_selection
-            elif (parent_selection_type == "sus"):
-                self.select_parents = self.stochastic_universal_selection
-            elif (parent_selection_type == "random"):
-                self.select_parents = self.random_selection
-            elif (parent_selection_type == "tournament"):
-                self.select_parents = self.tournament_selection
-            elif (parent_selection_type == "rank"):
-                self.select_parents = self.rank_selection
-            else:
-                self.valid_parameters = False
-                raise TypeError("Undefined parent selection type: {parent_selection_type}. \nThe assigned value to the 'parent_selection_type' parameter does not refer to one of the supported parent selection techniques which are: \n-sss (for steady state selection)\n-rws (for roulette wheel selection)\n-sus (for stochastic universal selection)\n-rank (for rank selection)\n-random (for random selection)\n-tournament (for tournament selection).\n".format(parent_selection_type=parent_selection_type))
-
-        # For tournament selection, validate the K value.
-        if(parent_selection_type == "tournament"):
-            if (K_tournament > self.sol_per_pop):
-                K_tournament = self.sol_per_pop
-                if not self.suppress_warnings: warnings.warn("K of the tournament selection ({K_tournament}) should not be greater than the number of solutions within the population ({sol_per_pop}).\nK will be clipped to be equal to the number of solutions in the population (sol_per_pop).\n".format(K_tournament=K_tournament, sol_per_pop=self.sol_per_pop))
-            elif (K_tournament <= 0):
-                self.valid_parameters = False
-                raise ValueError("K of the tournament selection cannot be <=0 but ({K_tournament}) found.\n".format(K_tournament=K_tournament))
-
-        self.K_tournament = K_tournament
-
-        # Validating the number of parents to keep in the next population: keep_parents
-        if not (type(keep_parents) in GA.supported_int_types):
-            self.valid_parameters = False
-            raise TypeError("Incorrect type of the value assigned to the keep_parents parameter. The value {keep_parents} of type {keep_parents_type} found but an integer is expected.".format(keep_parents=keep_parents, keep_parents_type=type(keep_parents)))
-        elif (keep_parents > self.sol_per_pop or keep_parents > self.num_parents_mating or keep_parents < -1):
-            self.valid_parameters = False
-            raise ValueError("Incorrect value to the keep_parents parameter: {keep_parents}. \nThe assigned value to the keep_parent parameter must satisfy the following conditions: \n1) Less than or equal to sol_per_pop\n2) Less than or equal to num_parents_mating\n3) Greater than or equal to -1.".format(keep_parents=keep_parents))
-
-        self.keep_parents = keep_parents
-
-        if parent_selection_type == "sss" and self.keep_parents == 0:
-            if not self.suppress_warnings: warnings.warn("The steady-state parent (sss) selection operator is used despite that no parents are kept in the next generation.")
-
-        # Validating the number of elitism to keep in the next population: keep_elitism
-        if not (type(keep_elitism) in GA.supported_int_types):
-            self.valid_parameters = False
-            raise TypeError("Incorrect type of the value assigned to the keep_elitism parameter. The value {keep_elitism} of type {keep_elitism_type} found but an integer is expected.".format(keep_elitism=keep_elitism, keep_elitism_type=type(keep_elitism)))
-        elif (keep_elitism > self.sol_per_pop or keep_elitism < 0):
-            self.valid_parameters = False
-            raise ValueError("Incorrect value to the keep_elitism parameter: {keep_elitism}. \nThe assigned value to the keep_elitism parameter must satisfy the following conditions: \n1) Less than or equal to sol_per_pop\n2) Greater than or equal to 0.".format(keep_elitism=keep_elitism))
-
-        self.keep_elitism = keep_elitism
-
-        # Validate keep_parents.
-        if self.keep_elitism == 0:
-            if (self.keep_parents == -1): # Keep all parents in the next population.
-                self.num_offspring = self.sol_per_pop - self.num_parents_mating
-            elif (self.keep_parents == 0): # Keep no parents in the next population.
-                self.num_offspring = self.sol_per_pop
-            elif (self.keep_parents > 0): # Keep the specified number of parents in the next population.
-                self.num_offspring = self.sol_per_pop - self.keep_parents
-        else:
-            self.num_offspring = self.sol_per_pop - self.keep_elitism
-
-        # Check if the fitness_func is a function.
-        if callable(fitness_func):
-            # Check if the fitness function accepts 2 paramaters.
-            # Allow for the possibility this is a class method (and the extra "self" parameter)
-            parameter_count = 3 if inspect.ismethod(fitness_func) else 2
-            if (fitness_func.__code__.co_argcount == parameter_count):
-                self.fitness_func = fitness_func
-            else:
-                self.valid_parameters = False
-                raise ValueError("The fitness function must accept 2 parameters:\n1) A solution to calculate its fitness value.\n2) The solution's index within the population.\n\nThe passed fitness function named '{funcname}' accepts {argcount} parameter(s).".format(funcname=fitness_func.__code__.co_name, argcount=fitness_func.__code__.co_argcount))
-        else:
-            self.valid_parameters = False
-            raise TypeError("The value assigned to the fitness_func parameter is expected to be of type function but ({fitness_func_type}) found.".format(fitness_func_type=type(fitness_func)))
-
-        # Check if the on_start exists.
-        if not (on_start is None):
-            # Check if the on_start is a function.
-            if callable(on_start):
-                # Check if the on_start function accepts only a single paramater.
-                # Allow for the possibility this is a class method (and the extra "self" parameter)
-                parameter_count = 2 if inspect.ismethod(on_start) else 1
-                if (on_start.__code__.co_argcount == parameter_count):
-                    self.on_start = on_start
-                else:
-                    self.valid_parameters = False
-                    raise ValueError("The function assigned to the on_start parameter must accept only 1 parameter representing the instance of the genetic algorithm.\nThe passed function named '{funcname}' accepts {argcount} parameter(s).".format(funcname=on_start.__code__.co_name, argcount=on_start.__code__.co_argcount))
-            else:
-                self.valid_parameters = False
-                raise TypeError("The value assigned to the on_start parameter is expected to be of type function but ({on_start_type}) found.".format(on_start_type=type(on_start)))
-        else:
-            self.on_start = None
-
-        # Check if the on_fitness exists.
-        if not (on_fitness is None):
-            # Check if the on_fitness is a function.
-            if callable(on_fitness):
-                # Check if the on_fitness function accepts 2 paramaters.
-                # Allow for the possibility this is a class method (and the extra "self" parameter)
-                parameter_count = 3 if inspect.ismethod(on_fitness) else 2
-                if (on_fitness.__code__.co_argcount == parameter_count):
-                    self.on_fitness = on_fitness
-                else:
-                    self.valid_parameters = False
-                    raise ValueError("The function assigned to the on_fitness parameter must accept 2 parameters representing the instance of the genetic algorithm and the fitness values of all solutions.\nThe passed function named '{funcname}' accepts {argcount} parameter(s).".format(funcname=on_fitness.__code__.co_name, argcount=on_fitness.__code__.co_argcount))
-            else:
-                self.valid_parameters = False
-                raise TypeError("The value assigned to the on_fitness parameter is expected to be of type function but ({on_fitness_type}) found.".format(on_fitness_type=type(on_fitness)))
-        else:
-            self.on_fitness = None
-
-        # Check if the on_parents exists.
-        if not (on_parents is None):
-            # Check if the on_parents is a function.
-            if callable(on_parents):
-                # Check if the on_parents function accepts 2 paramaters.
-                # Allow for the possibility this is a class method (and the extra "self" parameter)
-                parameter_count = 3 if inspect.ismethod(on_parents) else 2
-                if (on_parents.__code__.co_argcount == parameter_count):
-                    self.on_parents = on_parents
-                else:
-                    self.valid_parameters = False
-                    raise ValueError("The function assigned to the on_parents parameter must accept 2 parameters representing the instance of the genetic algorithm and the fitness values of all solutions.\nThe passed function named '{funcname}' accepts {argcount} parameter(s).".format(funcname=on_parents.__code__.co_name, argcount=on_parents.__code__.co_argcount))
-            else:
-                self.valid_parameters = False
-                raise TypeError("The value assigned to the on_parents parameter is expected to be of type function but ({on_parents_type}) found.".format(on_parents_type=type(on_parents)))
-        else:
-            self.on_parents = None
-
-        # Check if the on_crossover exists.
-        if not (on_crossover is None):
-            # Check if the on_crossover is a function.
-            if callable(on_crossover):
-                # Check if the on_crossover function accepts 2 paramaters.
-                # Allow for the possibility this is a class method (and the extra "self" parameter)
-                parameter_count = 3 if inspect.ismethod(on_crossover) else 2
-                if (on_crossover.__code__.co_argcount == parameter_count):
-                    self.on_crossover = on_crossover
-                else:
-                    self.valid_parameters = False
-                    raise ValueError("The function assigned to the on_crossover parameter must accept 2 parameters representing the instance of the genetic algorithm and the offspring generated using crossover.\nThe passed function named '{funcname}' accepts {argcount} parameter(s).".format(funcname=on_crossover.__code__.co_name, argcount=on_crossover.__code__.co_argcount))
-            else:
-                self.valid_parameters = False
-                raise TypeError("The value assigned to the on_crossover parameter is expected to be of type function but ({on_crossover_type}) found.".format(on_crossover_type=type(on_crossover)))
-        else:
-            self.on_crossover = None
-
-        # Check if the on_mutation exists.
-        if not (on_mutation is None):
-            # Check if the on_mutation is a function.
-            if callable(on_mutation):
-                # Check if the on_mutation function accepts 2 paramaters.
-                # Allow for the possibility this is a class method (and the extra "self" parameter)
-                parameter_count = 3 if inspect.ismethod(on_mutation) else 2
-                if (on_mutation.__code__.co_argcount == parameter_count):
-                    self.on_mutation = on_mutation
-                else:
-                    self.valid_parameters = False
-                    raise ValueError("The function assigned to the on_mutation parameter must accept 2 parameters representing the instance of the genetic algorithm and the offspring after applying the mutation operation.\nThe passed function named '{funcname}' accepts {argcount} parameter(s).".format(funcname=on_mutation.__code__.co_name, argcount=on_mutation.__code__.co_argcount))
-            else:
-                self.valid_parameters = False
-                raise TypeError("The value assigned to the on_mutation parameter is expected to be of type function but ({on_mutation_type}) found.".format(on_mutation_type=type(on_mutation)))
-        else:
-            self.on_mutation = None
-
-        # Check if the callback_generation exists.
-        if not (callback_generation is None):
-            # Check if the callback_generation is a function.
-            if callable(callback_generation):
-                # Check if the callback_generation function accepts only a single paramater.
-                # Allow for the possibility this is a class method (and the extra "self" parameter)
-                parameter_count = 2 if inspect.ismethod(callback_generation) else 1
-                if (callback_generation.__code__.co_argcount == parameter_count):
-                    self.callback_generation = callback_generation
-                    on_generation = callback_generation
-                    if not self.suppress_warnings: warnings.warn("Starting from PyGAD 2.6.0, the callback_generation parameter is deprecated and will be removed in a later release of PyGAD. Please use the on_generation parameter instead.")
-                else:
-                    self.valid_parameters = False
-                    raise ValueError("The function assigned to the callback_generation parameter must accept only 1 parameter representing the instance of the genetic algorithm.\nThe passed function named '{funcname}' accepts {argcount} parameter(s).".format(funcname=callback_generation.__code__.co_name, argcount=callback_generation.__code__.co_argcount))
-            else:
-                self.valid_parameters = False
-                raise TypeError("The value assigned to the callback_generation parameter is expected to be of type function but ({callback_generation_type}) found.".format(callback_generation_type=type(callback_generation)))
-        else:
-            self.callback_generation = None
-
-        # Check if the on_generation exists.
-        if not (on_generation is None):
-            # Check if the on_generation is a function.
-            if callable(on_generation):
-                # Check if the on_generation function accepts only a single paramater.
-                # Allow for the possibility this is a class method (and the extra "self" parameter)
-                parameter_count = 2 if inspect.ismethod(on_generation) else 1
-                if (on_generation.__code__.co_argcount == parameter_count):
-                    self.on_generation = on_generation
-                else:
-                    self.valid_parameters = False
-                    raise ValueError("The function assigned to the on_generation parameter must accept only 1 parameter representing the instance of the genetic algorithm.\nThe passed function named '{funcname}' accepts {argcount} parameter(s).".format(funcname=on_generation.__code__.co_name, argcount=on_generation.__code__.co_argcount))
-            else:
-                self.valid_parameters = False
-                raise TypeError("The value assigned to the on_generation parameter is expected to be of type function but ({on_generation_type}) found.".format(on_generation_type=type(on_generation)))
-        else:
-            self.on_generation = None
-
-        # Check if the on_stop exists.
-        if not (on_stop is None):
-            # Check if the on_stop is a function.
-            if callable(on_stop):
-                # Check if the on_stop function accepts 2 paramaters.
-                # Allow for the possibility this is a class method (and the extra "self" parameter)
-                parameter_count = 3 if inspect.ismethod(on_stop) else 2
-                if (on_stop.__code__.co_argcount == parameter_count):
-                    self.on_stop = on_stop
-                else:
-                    self.valid_parameters = False
-                    raise ValueError("The function assigned to the on_stop parameter must accept 2 parameters representing the instance of the genetic algorithm and a list of the fitness values of the solutions in the last population.\nThe passed function named '{funcname}' accepts {argcount} parameter(s).".format(funcname=on_stop.__code__.co_name, argcount=on_stop.__code__.co_argcount))
-            else:
-                self.valid_parameters = False
-                raise TypeError("The value assigned to the 'on_stop' parameter is expected to be of type function but ({on_stop_type}) found.".format(on_stop_type=type(on_stop)))
-        else:
-            self.on_stop = None
-
-        # Validate delay_after_gen
-        if type(delay_after_gen) in GA.supported_int_float_types:
-            if delay_after_gen >= 0.0:
-                self.delay_after_gen = delay_after_gen
-            else:
-                self.valid_parameters = False
-                raise ValueError("The value passed to the 'delay_after_gen' parameter must be a non-negative number. The value passed is {delay_after_gen} of type {delay_after_gen_type}.".format(delay_after_gen=delay_after_gen, delay_after_gen_type=type(delay_after_gen)))
-        else:
-            self.valid_parameters = False
-            raise TypeError("The value passed to the 'delay_after_gen' parameter must be of type int or float but ({delay_after_gen_type}) found.".format(delay_after_gen_type=type(delay_after_gen)))
-
-        # Validate save_best_solutions
-        if type(save_best_solutions) is bool:
-            if save_best_solutions == True:
-                if not self.suppress_warnings: warnings.warn("Use the 'save_best_solutions' parameter with caution as it may cause memory overflow when either the number of generations or number of genes is large.")
-        else:
-            self.valid_parameters = False
-            raise TypeError("The value passed to the 'save_best_solutions' parameter must be of type bool but ({save_best_solutions_type}) found.".format(save_best_solutions_type=type(save_best_solutions)))
-
-        # Validate save_solutions
-        if type(save_solutions) is bool:
-            if save_solutions == True:
-                if not self.suppress_warnings: warnings.warn("Use the 'save_solutions' parameter with caution as it may cause memory overflow when either the number of generations, number of genes, or number of solutions in population is large.")
-        else:
-            self.valid_parameters = False
-            raise TypeError("The value passed to the 'save_solutions' parameter must be of type bool but ({save_solutions_type}) found.".format(save_solutions_type=type(save_solutions)))
-
-        # Validate allow_duplicate_genes
-        if not (type(allow_duplicate_genes) is bool):
-            self.valid_parameters = False
-            raise TypeError("The expected type of the 'allow_duplicate_genes' parameter is bool but ({allow_duplicate_genes_type}) found.".format(allow_duplicate_genes_type=type(allow_duplicate_genes)))
-
-        self.allow_duplicate_genes = allow_duplicate_genes
-
-        self.stop_criteria = []
-        self.supported_stop_words = ["reach", "saturate"]
-        if stop_criteria is None:
-            # None: Stop after passing through all generations.
-            self.stop_criteria = None
-        elif type(stop_criteria) is str:
-            # reach_{target_fitness}: Stop if the target fitness value is reached.
-            # saturate_{num_generations}: Stop if the fitness value does not change (saturates) for the given number of generations.
-            criterion = stop_criteria.split("_")
-            if len(criterion) == 2:
-                stop_word = criterion[0]
-                number = criterion[1]
-
-                if stop_word in self.supported_stop_words:
-                    pass
-                else:
-                    self.valid_parameters = False
-                    raise ValueError("In the 'stop_criteria' parameter, the supported stop words are '{supported_stop_words}' but '{stop_word}' found.".format(supported_stop_words=self.supported_stop_words, stop_word=stop_word))
-
-                if number.replace(".", "").isnumeric():
-                    number = float(number)
-                else:
-                    self.valid_parameters = False
-<<<<<<< HEAD
-                    raise TypeError("The value following the stop word in the 'stop_criteria' parameter must be a number but the value '{stop_val}' of type {stop_val_type} found.".format(stop_val=number, stop_val_type=type(number)))
-
-=======
-                    raise ValueError("The value following the stop word in the 'stop_criteria' parameter must be a number but the value '{stop_val}' of type {stop_val_type} found.".format(stop_val=number, stop_val_type=type(number)))
-                
->>>>>>> 7699a561
-                self.stop_criteria.append([stop_word, number])
-
-            else:
-                self.valid_parameters = False
-                raise ValueError("For format of a single criterion in the 'stop_criteria' parameter is 'word_number' but '{stop_criteria}' found.".format(stop_criteria=stop_criteria))
-
-        elif type(stop_criteria) in [list, tuple, numpy.ndarray]:
-            # Remove duplicate criterira by converting the list to a set then back to a list.
-            stop_criteria = list(set(stop_criteria))
-            for idx, val in enumerate(stop_criteria):
-                if type(val) is str:
-                    criterion = val.split("_")
-                    if len(criterion) == 2:
-                        stop_word = criterion[0]
-                        number = criterion[1]
-
-                        if stop_word in self.supported_stop_words:
-                            pass
-                        else:
-                            self.valid_parameters = False
-                            raise ValueError("In the 'stop_criteria' parameter, the supported stop words are {supported_stop_words} but '{stop_word}' found.".format(supported_stop_words=self.supported_stop_words, stop_word=stop_word))
-
-                        if number.replace(".", "").isnumeric():
-                            number = float(number)
-                        else:
-                            self.valid_parameters = False
-                            raise ValueError("The value following the stop word in the 'stop_criteria' parameter must be a number but the value '{stop_val}' of type {stop_val_type} found.".format(stop_val=number, stop_val_type=type(number)))
-
-                        self.stop_criteria.append([stop_word, number])
-
-                    else:
-                        self.valid_parameters = False
-                        raise ValueError("The format of a single criterion in the 'stop_criteria' parameter is 'word_number' but {stop_criteria} found.".format(stop_criteria=criterion))
-                else:
-                    self.valid_parameters = False
-                    raise TypeError("When the 'stop_criteria' parameter is assigned a tuple/list/numpy.ndarray, then its elements must be strings but the value '{stop_criteria_val}' of type {stop_criteria_val_type} found at index {stop_criteria_val_idx}.".format(stop_criteria_val=val, stop_criteria_val_type=type(val), stop_criteria_val_idx=idx))
-        else:
-            self.valid_parameters = False
-            raise TypeError("The expected value of the 'stop_criteria' is a single string or a list/tuple/numpy.ndarray of strings but the value {stop_criteria_val} of type {stop_criteria_type} found.".format(stop_criteria_val=stop_criteria, stop_criteria_type=type(stop_criteria)))
-
-        if parallel_processing is None:
-            self.parallel_processing = None
-        elif type(parallel_processing) in GA.supported_int_types:
-            if parallel_processing > 0:
-                self.parallel_processing = ["thread", parallel_processing]
-            else:
-                self.valid_parameters = False
-                raise ValueError("When the 'parallel_processing' parameter is assigned an integer, then the integer must be positive but the value ({parallel_processing_value}) found.".format(parallel_processing_value=parallel_processing))
-        elif type(parallel_processing) in [list, tuple]:
-            if len(parallel_processing) == 2:
-                if type(parallel_processing[0]) is str:
-                    if parallel_processing[0] in ["process", "thread"]:
-                        if (type(parallel_processing[1]) in GA.supported_int_types and parallel_processing[1] > 0) or (parallel_processing[1] == 0) or (parallel_processing[1] is None):
-                            if parallel_processing[1] == 0:
-                                # If the number of processes/threads is 0, this means no parallel processing is used. It is equivelant to setting parallel_processing=None.
-                                self.parallel_processing = None
-                            else:
-                                # Whether the second value is None or a positive integer.
-                                self.parallel_processing = parallel_processing
-                        else:
-                            self.valid_parameters = False
-                            raise TypeError("When a list or tuple is assigned to the 'parallel_processing' parameter, then the second element must be an integer but the value ({second_value}) of type ({second_value_type}) found.".format(second_value=parallel_processing[1], second_value_type=type(parallel_processing[1])))
-                    else:
-                        self.valid_parameters = False
-                        raise ValueError("When a list or tuple is assigned to the 'parallel_processing' parameter, then the value of the first element must be either 'process' or 'thread' but the value ({first_value}) found.".format(first_value=parallel_processing[0]))
-                else:
-                    self.valid_parameters = False
-                    raise TypeError("When a list or tuple is assigned to the 'parallel_processing' parameter, then the first element must be of type 'str' but the value ({first_value}) of type ({first_value_type}) found.".format(first_value=parallel_processing[0], first_value_type=type(parallel_processing[0])))
-            else:
-                self.valid_parameters = False
-                raise ValueError("When a list or tuple is assigned to the 'parallel_processing' parameter, then it must have 2 elements but ({num_elements}) found.".format(num_elements=len(parallel_processing)))
-        else:
-            self.valid_parameters = False
-            raise ValueError("Unexpected value ({parallel_processing_value}) of type ({parallel_processing_type}) assigned to the 'parallel_processing' parameter. The accepted values for this parameter are:\n1) None: (Default) It means no parallel processing is used.\n2) A positive integer referring to the number of threads to be used (i.e. threads, not processes, are used.\n3) list/tuple: If a list or a tuple of exactly 2 elements is assigned, then:\n\t*1) The first element can be either 'process' or 'thread' to specify whether processes or threads are used, respectively.\n\t*2) The second element can be:\n\t\t**1) A positive integer to select the maximum number of processes or threads to be used.\n\t\t**2) 0 to indicate that parallel processing is not used. This is identical to setting 'parallel_processing=None'.\n\t\t**3) None to use the default value as calculated by the concurrent.futures module.".format(parallel_processing_value=parallel_processing, parallel_processing_type=type(parallel_processing)))
-
-        # Set the `run_completed` property to False. It is set to `True` only after the `run()` method is complete.
-        self.run_completed = False
-
-        # The number of completed generations.
-        self.generations_completed = 0
-
-        # At this point, all necessary parameters validation is done successfully and we are sure that the parameters are valid.
-        self.valid_parameters = True # Set to True when all the parameters passed in the GA class constructor are valid.
-
-        # Parameters of the genetic algorithm.
-        self.num_generations = abs(num_generations)
-        self.parent_selection_type = parent_selection_type
-
-        # Parameters of the mutation operation.
-        self.mutation_percent_genes = mutation_percent_genes
-        self.mutation_num_genes = mutation_num_genes
-
-        # Even such this parameter is declared in the class header, it is assigned to the object here to access it after saving the object.
-        self.best_solutions_fitness = [] # A list holding the fitness value of the best solution for each generation.
-
-        self.best_solution_generation = -1 # The generation number at which the best fitness value is reached. It is only assigned the generation number after the `run()` method completes. Otherwise, its value is -1.
-
-        self.save_best_solutions = save_best_solutions
-        self.best_solutions = [] # Holds the best solution in each generation.
-
-        self.save_solutions = save_solutions
-        self.solutions = [] # Holds the solutions in each generation.
-        self.solutions_fitness = [] # Holds the fitness of the solutions in each generation.
-
-        self.last_generation_fitness = None # A list holding the fitness values of all solutions in the last generation.
-        self.last_generation_parents = None # A list holding the parents of the last generation.
-        self.last_generation_offspring_crossover = None # A list holding the offspring after applying crossover in the last generation.
-        self.last_generation_offspring_mutation = None # A list holding the offspring after applying mutation in the last generation.
-        self.previous_generation_fitness = None # Holds the fitness values of one generation before the fitness values saved in the last_generation_fitness attribute. Added in PyGAD 2.26.2
-        self.last_generation_elitism = None # Added in PyGAD 2.18.0. A NumPy array holding the elitism in the current generation according to the value passed in the keep_elitism parameter. 
-
-    def round_genes(self, solutions):
-        for gene_idx in range(self.num_genes):
-            if self.gene_type_single:
-                if not self.gene_type[1] is None:
-                    solutions[:, gene_idx] = numpy.round(solutions[:, gene_idx], self.gene_type[1])
-            else:
-                if not self.gene_type[gene_idx][1] is None:
-                    solutions[:, gene_idx] = numpy.round(numpy.asarray(solutions[:, gene_idx],
-                                                                       dtype=self.gene_type[gene_idx][0]),
-                                                         self.gene_type[gene_idx][1])
-        return solutions
-
-    def initialize_population(self, low, high, allow_duplicate_genes, mutation_by_replacement, gene_type):
-
-        """
-        Creates an initial population randomly as a NumPy array. The array is saved in the instance attribute named 'population'.
-
-        low: The lower value of the random range from which the gene values in the initial population are selected. It defaults to -4. Available in PyGAD 1.0.20 and higher.
-        high: The upper value of the random range from which the gene values in the initial population are selected. It defaults to -4. Available in PyGAD 1.0.20.
-
-        This method assigns the values of the following 3 instance attributes:
-            1. pop_size: Size of the population.
-            2. population: Initially, holds the initial population and later updated after each generation.
-            3. init_population: Keeping the initial population.
-        """
-
-        # Population size = (number of chromosomes, number of genes per chromosome)
-        self.pop_size = (self.sol_per_pop,self.num_genes) # The population will have sol_per_pop chromosome where each chromosome has num_genes genes.
-
-        if self.gene_space is None:
-            # Creating the initial population randomly.
-            if self.gene_type_single == True:
-                self.population = numpy.asarray(numpy.random.uniform(low=low,
-                                                                     high=high,
-                                                                     size=self.pop_size),
-                                                dtype=self.gene_type[0]) # A NumPy array holding the initial population.
-            else:
-                # Create an empty population of dtype=object to support storing mixed data types within the same array.
-                self.population = numpy.zeros(shape=self.pop_size, dtype=object)
-                # Loop through the genes, randomly generate the values of a single gene across the entire population, and add the values of each gene to the population.
-                for gene_idx in range(self.num_genes):
-                    # A vector of all values of this single gene across all solutions in the population.
-                    gene_values = numpy.asarray(numpy.random.uniform(low=low,
-                                                                     high=high,
-                                                                     size=self.pop_size[0]),
-                                                dtype=self.gene_type[gene_idx][0])
-                    # Adding the current gene values to the population.
-                    self.population[:, gene_idx] = gene_values
-
-            if allow_duplicate_genes == False:
-                for solution_idx in range(self.population.shape[0]):
-                    # print("Before", self.population[solution_idx])
-                    self.population[solution_idx], _, _ = self.solve_duplicate_genes_randomly(solution=self.population[solution_idx],
-                                                                                              min_val=low,
-                                                                                              max_val=high,
-                                                                                              mutation_by_replacement=True,
-                                                                                              gene_type=gene_type,
-                                                                                              num_trials=10)
-                    # print("After", self.population[solution_idx])
-
-        elif self.gene_space_nested:
-            if self.gene_type_single == True:
-                self.population = numpy.zeros(shape=self.pop_size, dtype=self.gene_type[0])
-                for sol_idx in range(self.sol_per_pop):
-                    for gene_idx in range(self.num_genes):
-                        if type(self.gene_space[gene_idx]) in [list, tuple, range]:
-                            # Check if the gene space has None values. If any, then replace it with randomly generated values according to the 3 attributes init_range_low, init_range_high, and gene_type.
-                            if type(self.gene_space[gene_idx]) is range:
-                                temp = self.gene_space[gene_idx]
-                            else:
-                                temp = self.gene_space[gene_idx].copy()
-                            for idx, val in enumerate(self.gene_space[gene_idx]):
-                                if val is None:
-                                    self.gene_space[gene_idx][idx] = numpy.asarray(numpy.random.uniform(low=low,
-                                                                                                        high=high,
-                                                                                                        size=1),
-                                                                                   dtype=self.gene_type[0])[0]
-                            self.population[sol_idx, gene_idx] = random.choice(self.gene_space[gene_idx])
-                            self.population[sol_idx, gene_idx] = self.gene_type[0](self.population[sol_idx, gene_idx])
-                            self.gene_space[gene_idx] = temp
-                        elif type(self.gene_space[gene_idx]) is dict:
-                            if 'step' in self.gene_space[gene_idx].keys():
-                                self.population[sol_idx, gene_idx] = numpy.asarray(numpy.random.choice(numpy.arange(start=self.gene_space[gene_idx]['low'],
-                                                                                                                    stop=self.gene_space[gene_idx]['high'],
-                                                                                                                    step=self.gene_space[gene_idx]['step']),
-                                                                                                       size=1),
-                                                                                   dtype=self.gene_type[0])[0]
-                            else:
-                                self.population[sol_idx, gene_idx] = numpy.asarray(numpy.random.uniform(low=self.gene_space[gene_idx]['low'],
-                                                                                                        high=self.gene_space[gene_idx]['high'],
-                                                                                                        size=1),
-                                                                                   dtype=self.gene_type[0])[0]
-                        elif type(self.gene_space[gene_idx]) == type(None):
-
-                            # The following commented code replace the None value with a single number that will not change again.
-                            # This means the gene value will be the same across all solutions.
-                            # self.gene_space[gene_idx] = numpy.asarray(numpy.random.uniform(low=low,
-                            #                high=high,
-                            #                size=1), dtype=self.gene_type[0])[0]
-                            # self.population[sol_idx, gene_idx] = self.gene_space[gene_idx].copy()
-
-                            # The above problem is solved by keeping the None value in the gene_space parameter. This forces PyGAD to generate this value for each solution.
-                            self.population[sol_idx, gene_idx] = numpy.asarray(numpy.random.uniform(low=low,
-                                                                                                    high=high,
-                                                                                                    size=1),
-                                                                               dtype=self.gene_type[0])[0]
-                        elif type(self.gene_space[gene_idx]) in GA.supported_int_float_types:
-                            self.population[sol_idx, gene_idx] = self.gene_space[gene_idx]
-            else:
-                self.population = numpy.zeros(shape=self.pop_size, dtype=object)
-                for sol_idx in range(self.sol_per_pop):
-                    for gene_idx in range(self.num_genes):
-                        if type(self.gene_space[gene_idx]) in [list, tuple, range]:
-                            # Check if the gene space has None values. If any, then replace it with randomly generated values according to the 3 attributes init_range_low, init_range_high, and gene_type.
-                            temp = self.gene_space[gene_idx].copy()
-                            for idx, val in enumerate(self.gene_space[gene_idx]):
-                                if val is None:
-                                    self.gene_space[gene_idx][idx] = numpy.asarray(numpy.random.uniform(low=low,
-                                                                                                        high=high,
-                                                                                                        size=1),
-                                                                                   dtype=self.gene_type[gene_idx][0])[0]
-                            self.population[sol_idx, gene_idx] = random.choice(self.gene_space[gene_idx])
-                            self.population[sol_idx, gene_idx] = self.gene_type[gene_idx][0](self.population[sol_idx, gene_idx])
-                            self.gene_space[gene_idx] = temp.copy()
-                        elif type(self.gene_space[gene_idx]) is dict:
-                            if 'step' in self.gene_space[gene_idx].keys():
-                                self.population[sol_idx, gene_idx] = numpy.asarray(numpy.random.choice(numpy.arange(start=self.gene_space[gene_idx]['low'],
-                                                                                                                    stop=self.gene_space[gene_idx]['high'],
-                                                                                                                    step=self.gene_space[gene_idx]['step']),
-                                                                                                       size=1),
-                                                                                   dtype=self.gene_type[gene_idx][0])[0]
-                            else:
-                                self.population[sol_idx, gene_idx] = numpy.asarray(numpy.random.uniform(low=self.gene_space[gene_idx]['low'],
-                                                                                                        high=self.gene_space[gene_idx]['high'],
-                                                                                                        size=1),
-                                                                                   dtype=self.gene_type[gene_idx][0])[0]
-                        elif type(self.gene_space[gene_idx]) == type(None):
-                            # self.gene_space[gene_idx] = numpy.asarray(numpy.random.uniform(low=low,
-                            #                                                                high=high,
-                            #                                                                size=1),
-                            #                                           dtype=self.gene_type[gene_idx][0])[0]
-
-                            # self.population[sol_idx, gene_idx] = self.gene_space[gene_idx].copy()
-
-                            temp = numpy.asarray(numpy.random.uniform(low=low,
-                                                                      high=high,
-                                                                      size=1),
-                                                 dtype=self.gene_type[gene_idx][0])[0]
-                            self.population[sol_idx, gene_idx] = temp
-                        elif type(self.gene_space[gene_idx]) in GA.supported_int_float_types:
-                            self.population[sol_idx, gene_idx] = self.gene_space[gene_idx]
-        else:
-            if self.gene_type_single == True:
-                # Replace all the None values with random values using the init_range_low, init_range_high, and gene_type attributes.
-                for idx, curr_gene_space in enumerate(self.gene_space):
-                    if curr_gene_space is None:
-                        self.gene_space[idx] = numpy.asarray(numpy.random.uniform(low=low,
-                                                                                  high=high,
-                                                                                  size=1),
-                                                             dtype=self.gene_type[0])[0]
-
-                # Creating the initial population by randomly selecting the genes' values from the values inside the 'gene_space' parameter.
-                if type(self.gene_space) is dict:
-                    if 'step' in self.gene_space.keys():
-                        self.population = numpy.asarray(numpy.random.choice(numpy.arange(start=self.gene_space['low'],
-                                                                                         stop=self.gene_space['high'],
-                                                                                         step=self.gene_space['step']),
-                                                                            size=self.pop_size),
-                                                        dtype=self.gene_type[0])
-                    else:
-                        self.population = numpy.asarray(numpy.random.uniform(low=self.gene_space['low'],
-                                                                             high=self.gene_space['high'],
-                                                                             size=self.pop_size),
-                                                        dtype=self.gene_type[0]) # A NumPy array holding the initial population.
-                else:
-                    self.population = numpy.asarray(numpy.random.choice(self.gene_space,
-                                                                        size=self.pop_size),
-                                                    dtype=self.gene_type[0]) # A NumPy array holding the initial population.
-            else:
-                # Replace all the None values with random values using the init_range_low, init_range_high, and gene_type attributes.
-                for gene_idx, curr_gene_space in enumerate(self.gene_space):
-                    if curr_gene_space is None:
-                        self.gene_space[gene_idx] = numpy.asarray(numpy.random.uniform(low=low,
-                                                                                  high=high,
-                                                                                  size=1),
-                                                             dtype=self.gene_type[gene_idx][0])[0]
-
-                # Creating the initial population by randomly selecting the genes' values from the values inside the 'gene_space' parameter.
-                if type(self.gene_space) is dict:
-                    # Create an empty population of dtype=object to support storing mixed data types within the same array.
-                    self.population = numpy.zeros(shape=self.pop_size, dtype=object)
-                    # Loop through the genes, randomly generate the values of a single gene across the entire population, and add the values of each gene to the population.
-                    for gene_idx in range(self.num_genes):
-                        # A vector of all values of this single gene across all solutions in the population.
-                        if 'step' in self.gene_space[gene_idx].keys():
-                            gene_values = numpy.asarray(numpy.random.choice(numpy.arange(start=self.gene_space[gene_idx]['low'],
-                                                                                         stop=self.gene_space[gene_idx]['high'],
-                                                                                         step=self.gene_space[gene_idx]['step']),
-                                                                            size=self.pop_size[0]),
-                                                        dtype=self.gene_type[gene_idx][0])
-                        else:
-                            gene_values = numpy.asarray(numpy.random.uniform(low=self.gene_space['low'],
-                                                                             high=self.gene_space['high'],
-                                                                             size=self.pop_size[0]),
-                                                        dtype=self.gene_type[gene_idx][0])
-                        # Adding the current gene values to the population.
-                        self.population[:, gene_idx] = gene_values
-
-                else:
-                    # Create an empty population of dtype=object to support storing mixed data types within the same array.
-                    self.population = numpy.zeros(shape=self.pop_size, dtype=object)
-                    # Loop through the genes, randomly generate the values of a single gene across the entire population, and add the values of each gene to the population.
-                    for gene_idx in range(self.num_genes):
-                        # A vector of all values of this single gene across all solutions in the population.
-                        gene_values = numpy.asarray(numpy.random.choice(self.gene_space,
-                                                                        size=self.pop_size[0]),
-                                                    dtype=self.gene_type[gene_idx][0])
-                        # Adding the current gene values to the population.
-                        self.population[:, gene_idx] = gene_values
-
-        if not (self.gene_space is None):
-            if allow_duplicate_genes == False:
-                for sol_idx in range(self.population.shape[0]):
-                    self.population[sol_idx], _, _ = self.solve_duplicate_genes_by_space(solution=self.population[sol_idx],
-                                                                                         gene_type=self.gene_type,
-                                                                                         num_trials=10,
-                                                                                         build_initial_pop=True)
-
-        # Keeping the initial population in the initial_population attribute.
-        self.initial_population = self.population.copy()
-
-    def cal_pop_fitness(self):
-
-        """
-        Calculating the fitness values of all solutions in the current population.
-        It returns:
-            -fitness: An array of the calculated fitness values.
-        """
-
-        if self.valid_parameters == False:
-            raise Exception("ERROR calling the cal_pop_fitness() method: \nPlease check the parameters passed while creating an instance of the GA class.\n")
-
-        pop_fitness = ["undefined"] * len(self.population)
-        if self.parallel_processing is None:
-            # Calculating the fitness value of each solution in the current population.
-            for sol_idx, sol in enumerate(self.population):
-    
-                # Check if the `save_solutions` parameter is `True` and whether the solution already exists in the `solutions` list. If so, use its fitness rather than calculating it again.
-                if (self.save_solutions) and (list(sol) in self.solutions):
-                    fitness = self.solutions_fitness[self.solutions.index(list(sol))]
-                # If the solutions are not saved (i.e. `save_solutions=False`), check if this solution is a parent from the previous generation and its fitness value is already calculated. If so, use the fitness value instead of calling the fitness function.
-                elif (self.last_generation_parents is not None) and len(numpy.where(numpy.all(self.last_generation_parents == sol, axis=1))[0] > 0):
-                    # Index of the parent in the parents array (self.last_generation_parents). This is not its index within the population.
-                    parent_idx = numpy.where(numpy.all(self.last_generation_parents == sol, axis=1))[0][0]
-                    # Index of the parent in the population.
-                    parent_idx = self.last_generation_parents_indices[parent_idx]
-                    # Use the parent's index to return its pre-calculated fitness value.
-                    fitness = self.previous_generation_fitness[parent_idx]
-                else:
-                    fitness = self.fitness_func(sol, sol_idx)
-                    if type(fitness) in GA.supported_int_float_types:
-                        pass
-                    else:
-                        raise ValueError("The fitness function should return a number but the value {fit_val} of type {fit_type} found.".format(fit_val=fitness, fit_type=type(fitness)))
-                pop_fitness[sol_idx] = fitness
-        else:    
-            # Calculating the fitness value of each solution in the current population.
-            for sol_idx, sol in enumerate(self.population):
-                # Check if the `save_solutions` parameter is `True` and whether the solution already exists in the `solutions` list. If so, use its fitness rather than calculating it again.
-                if (self.save_solutions) and (list(sol) in self.solutions):
-                    fitness = self.solutions_fitness[self.solutions.index(list(sol))]
-                # If the solutions are not saved (i.e. `save_solutions=False`), check if this solution is a parent from the previous generation and its fitness value is already calculated. If so, use the fitness value instead of calling the fitness function.
-                if not (self.last_generation_parents is None) and len(numpy.where(numpy.all(self.last_generation_parents == sol, axis=1))[0] > 0):
-                    # Index of the parent in the parents array (self.last_generation_parents). This is not its index within the population.
-                    parent_idx = numpy.where(numpy.all(self.last_generation_parents == sol, axis=1))[0][0]
-                    # Index of the parent in the population.
-                    parent_idx = self.last_generation_parents_indices[parent_idx]
-                    # Use the parent's index to return its pre-calculated fitness value.
-                    fitness = self.last_generation_fitness[parent_idx]
-
-                    pop_fitness[sol_idx] = fitness
-    
-            # Decide which class to use based on whether the user selected "process" or "thread"
-            if self.parallel_processing[0] == "process":
-                ExecutorClass = concurrent.futures.ProcessPoolExecutor
-            else:
-                ExecutorClass = concurrent.futures.ThreadPoolExecutor
-    
-            # We can use a with statement to ensure threads are cleaned up promptly (https://docs.python.org/3/library/concurrent.futures.html#threadpoolexecutor-example)
-            with ExecutorClass(max_workers=self.parallel_processing[1]) as executor:
-                solutions_to_submit_indices = []
-                solutions_to_submit = []
-                for sol_idx, sol in enumerate(self.population):
-                    # The "undefined" value means that the fitness of this solution must be calculated.
-                    if pop_fitness[sol_idx] == "undefined":
-                        solutions_to_submit.append(sol.copy())
-                        solutions_to_submit_indices.append(sol_idx)
-        
-                for index, fitness in zip(solutions_to_submit_indices, executor.map(self.fitness_func, solutions_to_submit, range(len(solutions_to_submit_indices)))):
-                    if type(fitness) in GA.supported_int_float_types:
-                        pop_fitness[index] = fitness
-                    else:
-                        raise ValueError("The fitness function should return a number but the value {fit_val} of type {fit_type} found.".format(fit_val=fitness, fit_type=type(fitness)))
-
-        pop_fitness = numpy.array(pop_fitness)
-
-        return pop_fitness
-
-    def run(self):
-
-        """
-        Runs the genetic algorithm. This is the main method in which the genetic algorithm is evolved through a number of generations.
-        """
-
-        if self.valid_parameters == False:
-            raise Exception("Error calling the run() method: \nThe run() method cannot be executed with invalid parameters. Please check the parameters passed while creating an instance of the GA class.\n")
-
-        # Starting from PyGAD 2.18.0, the 4 properties (best_solutions, best_solutions_fitness, solutions, and solutions_fitness) are no longer reset with each call to the run() method. Instead, they are extended. 
-        # For example, if there are 50 generations and the user set save_best_solutions=True, then the length of the 2 properties best_solutions and best_solutions_fitness will be 50 after the first call to the run() method, then 100 after the second call, 150 after the third, and so on.
-
-        # self.best_solutions: Holds the best solution in each generation.
-        if type(self.best_solutions) is numpy.ndarray:
-            self.best_solutions = list(self.best_solutions)
-        # self.best_solutions_fitness: A list holding the fitness value of the best solution for each generation.
-        if type(self.best_solutions_fitness) is numpy.ndarray:
-            self.best_solutions_fitness = list(self.best_solutions_fitness)
-        # self.solutions: Holds the solutions in each generation.
-        if type(self.solutions) is numpy.ndarray:
-            self.solutions = list(self.solutions)
-        # self.solutions_fitness: Holds the fitness of the solutions in each generation.
-        if type(self.solutions_fitness) is numpy.ndarray:
-            self.solutions_fitness = list(self.solutions_fitness)
-
-        if not (self.on_start is None):
-            self.on_start(self)
-
-        stop_run = False
-
-        # Measuring the fitness of each chromosome in the population. Save the fitness in the last_generation_fitness attribute.
-        self.last_generation_fitness = self.cal_pop_fitness()
-
-        best_solution, best_solution_fitness, best_match_idx = self.best_solution(pop_fitness=self.last_generation_fitness)
-
-        # Appending the best solution in the initial population to the best_solutions list.
-        if self.save_best_solutions:
-            self.best_solutions.append(best_solution)
-
-        for generation in range(self.num_generations):
-            if not (self.on_fitness is None):
-                self.on_fitness(self, self.last_generation_fitness)
-
-            # Appending the fitness value of the best solution in the current generation to the best_solutions_fitness attribute.
-            self.best_solutions_fitness.append(best_solution_fitness)
-<<<<<<< HEAD
-
-=======
-            
-            # Appending the solutions in the current generation to the solutions list.
->>>>>>> 7699a561
-            if self.save_solutions:
-                # self.solutions.extend(self.population.copy())
-                population_as_list = self.population.copy()
-                population_as_list = [list(item) for item in population_as_list]
-                self.solutions.extend(population_as_list)
-
-                self.solutions_fitness.extend(self.last_generation_fitness)
-
-            # Selecting the best parents in the population for mating.
-            if callable(self.parent_selection_type):
-                self.last_generation_parents, self.last_generation_parents_indices = self.select_parents(self.last_generation_fitness, self.num_parents_mating, self)
-            else:
-                self.last_generation_parents, self.last_generation_parents_indices = self.select_parents(self.last_generation_fitness, num_parents=self.num_parents_mating)
-            if not (self.on_parents is None):
-                self.on_parents(self, self.last_generation_parents)
-
-            # If self.crossover_type=None, then no crossover is applied and thus no offspring will be created in the next generations. The next generation will use the solutions in the current population.
-            if self.crossover_type is None:
-                if self.keep_elitism == 0:
-                    num_parents_to_keep = self.num_parents_mating if self.keep_parents == -1 else self.keep_parents
-                    if self.num_offspring <= num_parents_to_keep:
-                        self.last_generation_offspring_crossover = self.last_generation_parents[0:self.num_offspring]
-                    else:
-                        self.last_generation_offspring_crossover = numpy.concatenate((self.last_generation_parents, self.population[0:(self.num_offspring - self.last_generation_parents.shape[0])]))
-                else:
-                    # The steady_state_selection() method is called to select the best solutions (i.e. elitism). The keep_elitism parameter defines the number of these solutions.
-                    # The steady_state_selection() method is still called here even if its output may not be used given that the condition of the next if statement is True. The reason is that it will be used later.
-                    self.last_generation_elitism, _ = self.steady_state_selection(self.last_generation_fitness, num_parents=self.keep_elitism)
-                    if self.num_offspring <= self.keep_elitism:
-                        self.last_generation_offspring_crossover = self.last_generation_parents[0:self.num_offspring]
-                    else:
-                        self.last_generation_offspring_crossover = numpy.concatenate((self.last_generation_elitism, self.population[0:(self.num_offspring - self.last_generation_elitism.shape[0])]))
-            else:
-                # Generating offspring using crossover.
-                if callable(self.crossover_type):
-                    self.last_generation_offspring_crossover = self.crossover(self.last_generation_parents,
-                                                                              (self.num_offspring, self.num_genes),
-                                                                              self)
-                else:
-                    self.last_generation_offspring_crossover = self.crossover(self.last_generation_parents,
-                                                                              offspring_size=(self.num_offspring, self.num_genes))
-
-            # PyGAD 2.18.2 // The on_crossover() callback function is called even if crossover_type is None.
-            if not (self.on_crossover is None):
-                self.on_crossover(self, self.last_generation_offspring_crossover)
-
-            # If self.mutation_type=None, then no mutation is applied and thus no changes are applied to the offspring created using the crossover operation. The offspring will be used unchanged in the next generation.
-            if self.mutation_type is None:
-                self.last_generation_offspring_mutation = self.last_generation_offspring_crossover
-            else:
-                # Adding some variations to the offspring using mutation.
-                if callable(self.mutation_type):
-                    self.last_generation_offspring_mutation = self.mutation(self.last_generation_offspring_crossover, self)
-                else:
-                    self.last_generation_offspring_mutation = self.mutation(self.last_generation_offspring_crossover)
-
-            # PyGAD 2.18.2 // The on_mutation() callback function is called even if mutation_type is None.
-            if not (self.on_mutation is None):
-                self.on_mutation(self, self.last_generation_offspring_mutation)
-
-            # Update the population attribute according to the offspring generated.
-            if self.keep_elitism == 0:
-                # If the keep_elitism parameter is 0, then the keep_parents parameter will be used to decide if the parents are kept in the next generation. 
-                if (self.keep_parents == 0):
-                    self.population = self.last_generation_offspring_mutation
-                elif (self.keep_parents == -1):
-                    # Creating the new population based on the parents and offspring.
-                    self.population[0:self.last_generation_parents.shape[0], :] = self.last_generation_parents
-                    self.population[self.last_generation_parents.shape[0]:, :] = self.last_generation_offspring_mutation
-                elif (self.keep_parents > 0):
-                    parents_to_keep, _ = self.steady_state_selection(self.last_generation_fitness, num_parents=self.keep_parents)
-                    self.population[0:parents_to_keep.shape[0], :] = parents_to_keep
-                    self.population[parents_to_keep.shape[0]:, :] = self.last_generation_offspring_mutation
-            else:
-                self.last_generation_elitism, _ = self.steady_state_selection(self.last_generation_fitness, num_parents=self.keep_elitism)
-                self.population[0:self.last_generation_elitism.shape[0], :] = self.last_generation_elitism
-                self.population[self.last_generation_elitism.shape[0]:, :] = self.last_generation_offspring_mutation
-
-            self.generations_completed = generation + 1 # The generations_completed attribute holds the number of the last completed generation.
-
-            self.previous_generation_fitness = self.last_generation_fitness.copy()
-            # Measuring the fitness of each chromosome in the population. Save the fitness in the last_generation_fitness attribute.
-            self.last_generation_fitness = self.cal_pop_fitness()
-
-            best_solution, best_solution_fitness, best_match_idx = self.best_solution(pop_fitness=self.last_generation_fitness)
-
-            # Appending the best solution in the current generation to the best_solutions list.
-            if self.save_best_solutions:
-                self.best_solutions.append(best_solution)
-
-            # If the callback_generation attribute is not None, then cal the callback function after the generation.
-            if not (self.on_generation is None):
-                r = self.on_generation(self)
-                if type(r) is str and r.lower() == "stop":
-                    # Before aborting the loop, save the fitness value of the best solution.
-                    _, best_solution_fitness, _ = self.best_solution()
-                    self.best_solutions_fitness.append(best_solution_fitness)
-                    break
-
-            if not self.stop_criteria is None:
-                for criterion in self.stop_criteria:
-                    if criterion[0] == "reach":
-                        if max(self.last_generation_fitness) >= criterion[1]:
-                            stop_run = True
-                            break
-                    elif criterion[0] == "saturate":
-                        criterion[1] = int(criterion[1])
-                        if (self.generations_completed >= criterion[1]):
-                            if (self.best_solutions_fitness[self.generations_completed - criterion[1]] - self.best_solutions_fitness[self.generations_completed - 1]) == 0:
-                                stop_run = True
-                                break
-
-            if stop_run:
-                break
-
-            time.sleep(self.delay_after_gen)
-
-        # Save the fitness of the last generation.
-        if self.save_solutions:
-            # self.solutions.extend(self.population.copy())
-            population_as_list = self.population.copy()
-            population_as_list = [list(item) for item in population_as_list]
-            self.solutions.extend(population_as_list)
-
-            self.solutions_fitness.extend(self.last_generation_fitness)
-
-        # Save the fitness value of the best solution.
-        _, best_solution_fitness, _ = self.best_solution(pop_fitness=self.last_generation_fitness)
-        self.best_solutions_fitness.append(best_solution_fitness)
-
-        self.best_solution_generation = numpy.where(numpy.array(self.best_solutions_fitness) == numpy.max(numpy.array(self.best_solutions_fitness)))[0][0]
-        # After the run() method completes, the run_completed flag is changed from False to True.
-        self.run_completed = True # Set to True only after the run() method completes gracefully.
-
-        if not (self.on_stop is None):
-            self.on_stop(self, self.last_generation_fitness)
-
-        # Converting the 'best_solutions' list into a NumPy array.
-        self.best_solutions = numpy.array(self.best_solutions)
-
-        # Converting the 'solutions' list into a NumPy array.
-        # self.solutions = numpy.array(self.solutions)
-
-    def steady_state_selection(self, fitness, num_parents):
-
-        """
-        Selects the parents using the steady-state selection technique. Later, these parents will mate to produce the offspring.
-        It accepts 2 parameters:
-            -fitness: The fitness values of the solutions in the current population.
-            -num_parents: The number of parents to be selected.
-        It returns an array of the selected parents.
-        """
-
-        fitness_sorted = sorted(range(len(fitness)), key=lambda k: fitness[k])
-        fitness_sorted.reverse()
-        # Selecting the best individuals in the current generation as parents for producing the offspring of the next generation.
-        if self.gene_type_single == True:
-            parents = numpy.empty((num_parents, self.population.shape[1]), dtype=self.gene_type[0])
-        else:
-            parents = numpy.empty((num_parents, self.population.shape[1]), dtype=object)
-        for parent_num in range(num_parents):
-            parents[parent_num, :] = self.population[fitness_sorted[parent_num], :].copy()
-
-        return parents, fitness_sorted[:num_parents]
-
-    def rank_selection(self, fitness, num_parents):
-
-        """
-        Selects the parents using the rank selection technique. Later, these parents will mate to produce the offspring.
-        It accepts 2 parameters:
-            -fitness: The fitness values of the solutions in the current population.
-            -num_parents: The number of parents to be selected.
-        It returns an array of the selected parents.
-        """
-
-        fitness_sorted = sorted(range(len(fitness)), key=lambda k: fitness[k])
-        fitness_sorted.reverse()
-        # Selecting the best individuals in the current generation as parents for producing the offspring of the next generation.
-        if self.gene_type_single == True:
-            parents = numpy.empty((num_parents, self.population.shape[1]), dtype=self.gene_type[0])
-        else:
-            parents = numpy.empty((num_parents, self.population.shape[1]), dtype=object)
-        for parent_num in range(num_parents):
-            parents[parent_num, :] = self.population[fitness_sorted[parent_num], :].copy()
-
-        return parents, fitness_sorted[:num_parents]
-
-    def random_selection(self, fitness, num_parents):
-
-        """
-        Selects the parents randomly. Later, these parents will mate to produce the offspring.
-        It accepts 2 parameters:
-            -fitness: The fitness values of the solutions in the current population.
-            -num_parents: The number of parents to be selected.
-        It returns an array of the selected parents.
-        """
-
-        if self.gene_type_single == True:
-            parents = numpy.empty((num_parents, self.population.shape[1]), dtype=self.gene_type[0])
-        else:
-            parents = numpy.empty((num_parents, self.population.shape[1]), dtype=object)
-
-        rand_indices = numpy.random.randint(low=0.0, high=fitness.shape[0], size=num_parents)
-
-        for parent_num in range(num_parents):
-            parents[parent_num, :] = self.population[rand_indices[parent_num], :].copy()
-
-        return parents, rand_indices
-
-    def tournament_selection(self, fitness, num_parents):
-
-        """
-        Selects the parents using the tournament selection technique. Later, these parents will mate to produce the offspring.
-        It accepts 2 parameters:
-            -fitness: The fitness values of the solutions in the current population.
-            -num_parents: The number of parents to be selected.
-        It returns an array of the selected parents.
-        """
-
-        if self.gene_type_single == True:
-            parents = numpy.empty((num_parents, self.population.shape[1]), dtype=self.gene_type[0])
-        else:
-            parents = numpy.empty((num_parents, self.population.shape[1]), dtype=object)
-
-        parents_indices = []
-
-        for parent_num in range(num_parents):
-            rand_indices = numpy.random.randint(low=0.0, high=len(fitness), size=self.K_tournament)
-            K_fitnesses = fitness[rand_indices]
-            selected_parent_idx = numpy.where(K_fitnesses == numpy.max(K_fitnesses))[0][0]
-            parents_indices.append(rand_indices[selected_parent_idx])
-            parents[parent_num, :] = self.population[rand_indices[selected_parent_idx], :].copy()
-
-        return parents, parents_indices
-
-    def roulette_wheel_selection(self, fitness, num_parents):
-
-        """
-        Selects the parents using the roulette wheel selection technique. Later, these parents will mate to produce the offspring.
-        It accepts 2 parameters:
-            -fitness: The fitness values of the solutions in the current population.
-            -num_parents: The number of parents to be selected.
-        It returns an array of the selected parents.
-        """
-
-        fitness_sum = numpy.sum(fitness)
-        if fitness_sum == 0:
-            raise ZeroDivisionError("Cannot proceed because the sum of fitness values is zero. Cannot divide by zero.")
-        probs = fitness / fitness_sum
-        probs_start = numpy.zeros(probs.shape, dtype=numpy.float) # An array holding the start values of the ranges of probabilities.
-        probs_end = numpy.zeros(probs.shape, dtype=numpy.float) # An array holding the end values of the ranges of probabilities.
-
-        curr = 0.0
-
-        # Calculating the probabilities of the solutions to form a roulette wheel.
-        for _ in range(probs.shape[0]):
-            min_probs_idx = numpy.where(probs == numpy.min(probs))[0][0]
-            probs_start[min_probs_idx] = curr
-            curr = curr + probs[min_probs_idx]
-            probs_end[min_probs_idx] = curr
-            probs[min_probs_idx] = 99999999999
-
-        # Selecting the best individuals in the current generation as parents for producing the offspring of the next generation.
-        if self.gene_type_single == True:
-            parents = numpy.empty((num_parents, self.population.shape[1]), dtype=self.gene_type[0])
-        else:
-            parents = numpy.empty((num_parents, self.population.shape[1]), dtype=object)
-
-        parents_indices = []
-
-        for parent_num in range(num_parents):
-            rand_prob = numpy.random.rand()
-            for idx in range(probs.shape[0]):
-                if (rand_prob >= probs_start[idx] and rand_prob < probs_end[idx]):
-                    parents[parent_num, :] = self.population[idx, :].copy()
-                    parents_indices.append(idx)
-                    break
-        return parents, parents_indices
-
-    def stochastic_universal_selection(self, fitness, num_parents):
-
-        """
-        Selects the parents using the stochastic universal selection technique. Later, these parents will mate to produce the offspring.
-        It accepts 2 parameters:
-            -fitness: The fitness values of the solutions in the current population.
-            -num_parents: The number of parents to be selected.
-        It returns an array of the selected parents.
-        """
-
-        fitness_sum = numpy.sum(fitness)
-        if fitness_sum == 0:
-            raise ZeroDivisionError("Cannot proceed because the sum of fitness values is zero. Cannot divide by zero.")
-        probs = fitness / fitness_sum
-        probs_start = numpy.zeros(probs.shape, dtype=numpy.float) # An array holding the start values of the ranges of probabilities.
-        probs_end = numpy.zeros(probs.shape, dtype=numpy.float) # An array holding the end values of the ranges of probabilities.
-
-        curr = 0.0
-
-        # Calculating the probabilities of the solutions to form a roulette wheel.
-        for _ in range(probs.shape[0]):
-            min_probs_idx = numpy.where(probs == numpy.min(probs))[0][0]
-            probs_start[min_probs_idx] = curr
-            curr = curr + probs[min_probs_idx]
-            probs_end[min_probs_idx] = curr
-            probs[min_probs_idx] = 99999999999
-
-        pointers_distance = 1.0 / self.num_parents_mating # Distance between different pointers.
-        first_pointer = numpy.random.uniform(low=0.0, high=pointers_distance, size=1) # Location of the first pointer.
-
-        # Selecting the best individuals in the current generation as parents for producing the offspring of the next generation.
-        if self.gene_type_single == True:
-            parents = numpy.empty((num_parents, self.population.shape[1]), dtype=self.gene_type[0])
-        else:
-            parents = numpy.empty((num_parents, self.population.shape[1]), dtype=object)
-
-        parents_indices = []
-
-        for parent_num in range(num_parents):
-            rand_pointer = first_pointer + parent_num*pointers_distance
-            for idx in range(probs.shape[0]):
-                if (rand_pointer >= probs_start[idx] and rand_pointer < probs_end[idx]):
-                    parents[parent_num, :] = self.population[idx, :].copy()
-                    parents_indices.append(idx)
-                    break
-        return parents, parents_indices
-
-    def single_point_crossover(self, parents, offspring_size):
-
-        """
-        Applies the single-point crossover. It selects a point randomly at which crossover takes place between the pairs of parents.
-        It accepts 2 parameters:
-            -parents: The parents to mate for producing the offspring.
-            -offspring_size: The size of the offspring to produce.
-        It returns an array the produced offspring.
-        """
-
-        if self.gene_type_single == True:
-            offspring = numpy.empty(offspring_size, dtype=self.gene_type[0])
-        else:
-            offspring = numpy.empty(offspring_size, dtype=object)
-
-        for k in range(offspring_size[0]):
-            # The point at which crossover takes place between two parents. Usually, it is at the center.
-            crossover_point = numpy.random.randint(low=0, high=parents.shape[1], size=1)[0]
-
-            if not (self.crossover_probability is None):
-                probs = numpy.random.random(size=parents.shape[0])
-                indices = numpy.where(probs <= self.crossover_probability)[0]
-
-                # If no parent satisfied the probability, no crossover is applied and a parent is selected.
-                if len(indices) == 0:
-                    offspring[k, :] = parents[k % parents.shape[0], :]
-                    continue
-                elif len(indices) == 1:
-                    parent1_idx = indices[0]
-                    parent2_idx = parent1_idx
-                else:
-                    indices = random.sample(set(indices), 2)
-                    parent1_idx = indices[0]
-                    parent2_idx = indices[1]
-            else:
-                # Index of the first parent to mate.
-                parent1_idx = k % parents.shape[0]
-                # Index of the second parent to mate.
-                parent2_idx = (k+1) % parents.shape[0]
-
-            # The new offspring has its first half of its genes from the first parent.
-            offspring[k, 0:crossover_point] = parents[parent1_idx, 0:crossover_point]
-            # The new offspring has its second half of its genes from the second parent.
-            offspring[k, crossover_point:] = parents[parent2_idx, crossover_point:]
-
-            if (self.mutation_type is None) and (self.allow_duplicate_genes == False):
-                if self.gene_space is None:
-                    offspring[k], _, _ = self.solve_duplicate_genes_randomly(solution=offspring[k],
-                                                                                         min_val=self.random_mutation_min_val,
-                                                                                         max_val=self.random_mutation_max_val,
-                                                                                         mutation_by_replacement=self.mutation_by_replacement,
-                                                                                         gene_type=self.gene_type,
-                                                                                         num_trials=10)
-                else:
-                    offspring[k], _, _ = self.solve_duplicate_genes_by_space(solution=offspring[k],
-                                                                                         gene_type=self.gene_type,
-                                                                                         num_trials=10)
-
-        return offspring
-
-    def two_points_crossover(self, parents, offspring_size):
-
-        """
-        Applies the 2 points crossover. It selects the 2 points randomly at which crossover takes place between the pairs of parents.
-        It accepts 2 parameters:
-            -parents: The parents to mate for producing the offspring.
-            -offspring_size: The size of the offspring to produce.
-        It returns an array the produced offspring.
-        """
-
-        if self.gene_type_single == True:
-            offspring = numpy.empty(offspring_size, dtype=self.gene_type[0])
-        else:
-            offspring = numpy.empty(offspring_size, dtype=object)
-
-        for k in range(offspring_size[0]):
-            if (parents.shape[1] == 1): # If the chromosome has only a single gene. In this case, this gene is copied from the second parent.
-                crossover_point1 = 0
-            else:
-                crossover_point1 = numpy.random.randint(low=0, high=numpy.ceil(parents.shape[1]/2 + 1), size=1)[0]
-
-            crossover_point2 = crossover_point1 + int(parents.shape[1]/2) # The second point must always be greater than the first point.
-
-            if not (self.crossover_probability is None):
-                probs = numpy.random.random(size=parents.shape[0])
-                indices = numpy.where(probs <= self.crossover_probability)[0]
-
-                # If no parent satisfied the probability, no crossover is applied and a parent is selected.
-                if len(indices) == 0:
-                    offspring[k, :] = parents[k % parents.shape[0], :]
-                    continue
-                elif len(indices) == 1:
-                    parent1_idx = indices[0]
-                    parent2_idx = parent1_idx
-                else:
-                    indices = random.sample(set(indices), 2)
-                    parent1_idx = indices[0]
-                    parent2_idx = indices[1]
-            else:
-                # Index of the first parent to mate.
-                parent1_idx = k % parents.shape[0]
-                # Index of the second parent to mate.
-                parent2_idx = (k+1) % parents.shape[0]
-
-            # The genes from the beginning of the chromosome up to the first point are copied from the first parent.
-            offspring[k, 0:crossover_point1] = parents[parent1_idx, 0:crossover_point1]
-            # The genes from the second point up to the end of the chromosome are copied from the first parent.
-            offspring[k, crossover_point2:] = parents[parent1_idx, crossover_point2:]
-            # The genes between the 2 points are copied from the second parent.
-            offspring[k, crossover_point1:crossover_point2] = parents[parent2_idx, crossover_point1:crossover_point2]
-
-            if (self.mutation_type is None) and (self.allow_duplicate_genes == False):
-                if self.gene_space is None:
-                    offspring[k], _, _ = self.solve_duplicate_genes_randomly(solution=offspring[k],
-                                                                                         min_val=self.random_mutation_min_val,
-                                                                                         max_val=self.random_mutation_max_val,
-                                                                                         mutation_by_replacement=self.mutation_by_replacement,
-                                                                                         gene_type=self.gene_type,
-                                                                                         num_trials=10)
-                else:
-                    offspring[k], _, _ = self.solve_duplicate_genes_by_space(solution=offspring[k],
-                                                                                         gene_type=self.gene_type,
-                                                                                         num_trials=10)
-        return offspring
-
-    def uniform_crossover(self, parents, offspring_size):
-
-        """
-        Applies the uniform crossover. For each gene, a parent out of the 2 mating parents is selected randomly and the gene is copied from it.
-        It accepts 2 parameters:
-            -parents: The parents to mate for producing the offspring.
-            -offspring_size: The size of the offspring to produce.
-        It returns an array the produced offspring.
-        """
-
-        if self.gene_type_single == True:
-            offspring = numpy.empty(offspring_size, dtype=self.gene_type[0])
-        else:
-            offspring = numpy.empty(offspring_size, dtype=object)
-
-        for k in range(offspring_size[0]):
-            if not (self.crossover_probability is None):
-                probs = numpy.random.random(size=parents.shape[0])
-                indices = numpy.where(probs <= self.crossover_probability)[0]
-
-                # If no parent satisfied the probability, no crossover is applied and a parent is selected.
-                if len(indices) == 0:
-                    offspring[k, :] = parents[k % parents.shape[0], :]
-                    continue
-                elif len(indices) == 1:
-                    parent1_idx = indices[0]
-                    parent2_idx = parent1_idx
-                else:
-                    indices = random.sample(set(indices), 2)
-                    parent1_idx = indices[0]
-                    parent2_idx = indices[1]
-            else:
-                # Index of the first parent to mate.
-                parent1_idx = k % parents.shape[0]
-                # Index of the second parent to mate.
-                parent2_idx = (k+1) % parents.shape[0]
-
-            genes_source = numpy.random.randint(low=0, high=2, size=offspring_size[1])
-            for gene_idx in range(offspring_size[1]):
-                if (genes_source[gene_idx] == 0):
-                    # The gene will be copied from the first parent if the current gene index is 0.
-                    offspring[k, gene_idx] = parents[parent1_idx, gene_idx]
-                elif (genes_source[gene_idx] == 1):
-                    # The gene will be copied from the second parent if the current gene index is 1.
-                    offspring[k, gene_idx] = parents[parent2_idx, gene_idx]
-
-            if (self.mutation_type is None) and (self.allow_duplicate_genes == False):
-                if self.gene_space is None:
-                    offspring[k], _, _ = self.solve_duplicate_genes_randomly(solution=offspring[k],
-                                                                                         min_val=self.random_mutation_min_val,
-                                                                                         max_val=self.random_mutation_max_val,
-                                                                                         mutation_by_replacement=self.mutation_by_replacement,
-                                                                                         gene_type=self.gene_type,
-                                                                                         num_trials=10)
-                else:
-                    offspring[k], _, _ = self.solve_duplicate_genes_by_space(solution=offspring[k],
-                                                                                         gene_type=self.gene_type,
-                                                                                         num_trials=10)
-
-        return offspring
-
-    def scattered_crossover(self, parents, offspring_size):
-
-        """
-        Applies the scattered crossover. It randomly selects the gene from one of the 2 parents.
-        It accepts 2 parameters:
-            -parents: The parents to mate for producing the offspring.
-            -offspring_size: The size of the offspring to produce.
-        It returns an array the produced offspring.
-        """
-
-        if self.gene_type_single == True:
-            offspring = numpy.empty(offspring_size, dtype=self.gene_type[0])
-        else:
-            offspring = numpy.empty(offspring_size, dtype=object)
-
-        for k in range(offspring_size[0]):
-            if not (self.crossover_probability is None):
-                probs = numpy.random.random(size=parents.shape[0])
-                indices = numpy.where(probs <= self.crossover_probability)[0]
-
-                # If no parent satisfied the probability, no crossover is applied and a parent is selected.
-                if len(indices) == 0:
-                    offspring[k, :] = parents[k % parents.shape[0], :]
-                    continue
-                elif len(indices) == 1:
-                    parent1_idx = indices[0]
-                    parent2_idx = parent1_idx
-                else:
-                    indices = random.sample(set(indices), 2)
-                    parent1_idx = indices[0]
-                    parent2_idx = indices[1]
-            else:
-                # Index of the first parent to mate.
-                parent1_idx = k % parents.shape[0]
-                # Index of the second parent to mate.
-                parent2_idx = (k+1) % parents.shape[0]
-
-            # A 0/1 vector where 0 means the gene is taken from the first parent and 1 means the gene is taken from the second parent.
-            gene_sources = numpy.random.randint(0, 2, size=self.num_genes)
-            offspring[k, :] = numpy.where(gene_sources == 0, parents[parent1_idx, :], parents[parent2_idx, :])
-
-            if (self.mutation_type is None) and (self.allow_duplicate_genes == False):
-                if self.gene_space is None:
-                    offspring[k], _, _ = self.solve_duplicate_genes_randomly(solution=offspring[k],
-                                                                                         min_val=self.random_mutation_min_val,
-                                                                                         max_val=self.random_mutation_max_val,
-                                                                                         mutation_by_replacement=self.mutation_by_replacement,
-                                                                                         gene_type=self.gene_type,
-                                                                                         num_trials=10)
-                else:
-                    offspring[k], _, _ = self.solve_duplicate_genes_by_space(solution=offspring[k],
-                                                                                         gene_type=self.gene_type,
-                                                                                         num_trials=10)
-        return offspring
-
-    def random_mutation(self, offspring):
-
-        """
-        Applies the random mutation which changes the values of a number of genes randomly.
-        The random value is selected either using the 'gene_space' parameter or the 2 parameters 'random_mutation_min_val' and 'random_mutation_max_val'.
-        It accepts a single parameter:
-            -offspring: The offspring to mutate.
-        It returns an array of the mutated offspring.
-        """
-
-        # If the mutation values are selected from the mutation space, the attribute 'gene_space' is not None. Otherwise, it is None.
-        # When the 'mutation_probability' parameter exists (i.e. not None), then it is used in the mutation. Otherwise, the 'mutation_num_genes' parameter is used.
-
-        if self.mutation_probability is None:
-            # When the 'mutation_probability' parameter does not exist (i.e. None), then the parameter 'mutation_num_genes' is used in the mutation.
-            if not (self.gene_space is None):
-                # When the attribute 'gene_space' exists (i.e. not None), the mutation values are selected randomly from the space of values of each gene.
-                offspring = self.mutation_by_space(offspring)
-            else:
-                offspring = self.mutation_randomly(offspring)
-        else:
-            # When the 'mutation_probability' parameter exists (i.e. not None), then it is used in the mutation.
-            if not (self.gene_space is None):
-                # When the attribute 'gene_space' does not exist (i.e. None), the mutation values are selected randomly based on the continuous range specified by the 2 attributes 'random_mutation_min_val' and 'random_mutation_max_val'.
-                offspring = self.mutation_probs_by_space(offspring)
-            else:
-                offspring = self.mutation_probs_randomly(offspring)
-
-        return offspring
-
-    def mutation_by_space(self, offspring):
-
-        """
-        Applies the random mutation using the mutation values' space.
-        It accepts a single parameter:
-            -offspring: The offspring to mutate.
-        It returns an array of the mutated offspring using the mutation space.
-        """
-
-        # For each offspring, a value from the gene space is selected randomly and assigned to the selected mutated gene.
-        for offspring_idx in range(offspring.shape[0]):
-            mutation_indices = numpy.array(random.sample(range(0, self.num_genes), self.mutation_num_genes))
-            for gene_idx in mutation_indices:
-
-                if self.gene_space_nested:
-                    # Returning the current gene space from the 'gene_space' attribute.
-                    if type(self.gene_space[gene_idx]) in [numpy.ndarray, list]:
-                        curr_gene_space = self.gene_space[gene_idx].copy()
-                    else:
-                        curr_gene_space = self.gene_space[gene_idx]
-
-                    # If the gene space has only a single value, use it as the new gene value.
-                    if type(curr_gene_space) in GA.supported_int_float_types:
-                        value_from_space = curr_gene_space
-                    # If the gene space is None, apply mutation by adding a random value between the range defined by the 2 parameters 'random_mutation_min_val' and 'random_mutation_max_val'.
-                    elif curr_gene_space is None:
-                        rand_val = numpy.random.uniform(low=self.random_mutation_min_val,
-                                                        high=self.random_mutation_max_val,
-                                                        size=1)
-                        if self.mutation_by_replacement:
-                            value_from_space = rand_val
-                        else:
-                            value_from_space = offspring[offspring_idx, gene_idx] + rand_val
-                    elif type(curr_gene_space) is dict:
-                        # The gene's space of type dict specifies the lower and upper limits of a gene.
-                        if 'step' in curr_gene_space.keys():
-                            value_from_space = numpy.random.choice(numpy.arange(start=curr_gene_space['low'],
-                                                                                stop=curr_gene_space['high'],
-                                                                                step=curr_gene_space['step']),
-                                                                   size=1)
-                        else:
-                            value_from_space = numpy.random.uniform(low=curr_gene_space['low'],
-                                                                    high=curr_gene_space['high'],
-                                                                    size=1)
-                    else:
-                        # Selecting a value randomly based on the current gene's space in the 'gene_space' attribute.
-                        # If the gene space has only 1 value, then select it. The old and new values of the gene are identical.
-                        if len(curr_gene_space) == 1:
-                            value_from_space = curr_gene_space[0]
-                        # If the gene space has more than 1 value, then select a new one that is different from the current value.
-                        else:
-                            values_to_select_from = list(set(curr_gene_space) - set([offspring[offspring_idx, gene_idx]]))
-                            if len(values_to_select_from) == 0:
-                                value_from_space = offspring[offspring_idx, gene_idx]
-                            else:
-                                value_from_space = random.choice(values_to_select_from)
-                else:
-                    # Selecting a value randomly from the global gene space in the 'gene_space' attribute.
-                    if type(self.gene_space) is dict:
-                        # When the gene_space is assigned a dict object, then it specifies the lower and upper limits of all genes in the space.
-                        if 'step' in self.gene_space.keys():
-                            value_from_space = numpy.random.choice(numpy.arange(start=self.gene_space['low'],
-                                                                                stop=self.gene_space['high'],
-                                                                                step=self.gene_space['step']),
-                                                                   size=1)
-                        else:
-                            value_from_space = numpy.random.uniform(low=self.gene_space['low'],
-                                                                    high=self.gene_space['high'],
-                                                                    size=1)
-                    else:
-                        # If the space type is not of type dict, then a value is randomly selected from the gene_space attribute.
-                        values_to_select_from = list(set(self.gene_space) - set([offspring[offspring_idx, gene_idx]]))
-                        if len(values_to_select_from) == 0:
-                            value_from_space = offspring[offspring_idx, gene_idx]
-                        else:
-                            value_from_space = random.choice(values_to_select_from)
-                    # value_from_space = random.choice(self.gene_space)
-
-                if value_from_space is None:
-                    value_from_space = numpy.random.uniform(low=self.random_mutation_min_val,
-                                                            high=self.random_mutation_max_val,
-                                                            size=1)
-
-                # Assinging the selected value from the space to the gene.
-                if self.gene_type_single == True:
-                    if not self.gene_type[1] is None:
-                        offspring[offspring_idx, gene_idx] = numpy.round(self.gene_type[0](value_from_space),
-                                                                         self.gene_type[1])
-                    else:
-                        offspring[offspring_idx, gene_idx] = self.gene_type[0](value_from_space)
-                else:
-                    if not self.gene_type[gene_idx][1] is None:
-                        offspring[offspring_idx, gene_idx] = numpy.round(self.gene_type[gene_idx][0](value_from_space),
-                                                                         self.gene_type[gene_idx][1])
-                    else:
-                        offspring[offspring_idx, gene_idx] = self.gene_type[gene_idx][0](value_from_space)
-
-                if self.allow_duplicate_genes == False:
-                    offspring[offspring_idx], _, _ = self.solve_duplicate_genes_by_space(solution=offspring[offspring_idx],
-                                                                                         gene_type=self.gene_type,
-                                                                                         num_trials=10)
-        return offspring
-
-    def mutation_probs_by_space(self, offspring):
-
-        """
-        Applies the random mutation using the mutation values' space and the mutation probability. For each gene, if its probability is <= that mutation probability, then it will be mutated based on the mutation space.
-        It accepts a single parameter:
-            -offspring: The offspring to mutate.
-        It returns an array of the mutated offspring using the mutation space.
-        """
-
-        # For each offspring, a value from the gene space is selected randomly and assigned to the selected mutated gene.
-        for offspring_idx in range(offspring.shape[0]):
-            probs = numpy.random.random(size=offspring.shape[1])
-            for gene_idx in range(offspring.shape[1]):
-                if probs[gene_idx] <= self.mutation_probability:
-                    if self.gene_space_nested:
-                        # Returning the current gene space from the 'gene_space' attribute.
-                        if type(self.gene_space[gene_idx]) in [numpy.ndarray, list]:
-                            curr_gene_space = self.gene_space[gene_idx].copy()
-                        else:
-                            curr_gene_space = self.gene_space[gene_idx]
-
-                        # If the gene space has only a single value, use it as the new gene value.
-                        if type(curr_gene_space) in GA.supported_int_float_types:
-                            value_from_space = curr_gene_space
-                        # If the gene space is None, apply mutation by adding a random value between the range defined by the 2 parameters 'random_mutation_min_val' and 'random_mutation_max_val'.
-                        elif curr_gene_space is None:
-                            rand_val = numpy.random.uniform(low=self.random_mutation_min_val,
-                                                            high=self.random_mutation_max_val,
-                                                            size=1)
-                            if self.mutation_by_replacement:
-                                value_from_space = rand_val
-                            else:
-                                value_from_space = offspring[offspring_idx, gene_idx] + rand_val
-                        elif type(curr_gene_space) is dict:
-                            # Selecting a value randomly from the current gene's space in the 'gene_space' attribute.
-                            if 'step' in curr_gene_space.keys():
-                                value_from_space = numpy.random.choice(numpy.arange(start=curr_gene_space['low'],
-                                                                                    stop=curr_gene_space['high'],
-                                                                                    step=curr_gene_space['step']),
-                                                                       size=1)
-                            else:
-                                value_from_space = numpy.random.uniform(low=curr_gene_space['low'],
-                                                                        high=curr_gene_space['high'],
-                                                                        size=1)
-                        else:
-                            # Selecting a value randomly from the current gene's space in the 'gene_space' attribute.
-                            # If the gene space has only 1 value, then select it. The old and new values of the gene are identical.
-                            if len(curr_gene_space) == 1:
-                                value_from_space = curr_gene_space[0]
-                            # If the gene space has more than 1 value, then select a new one that is different from the current value.
-                            else:
-                                values_to_select_from = list(set(curr_gene_space) - set([offspring[offspring_idx, gene_idx]]))
-                                if len(values_to_select_from) == 0:
-                                    value_from_space = offspring[offspring_idx, gene_idx]
-                                else:
-                                    value_from_space = random.choice(values_to_select_from)
-                    else:
-                        # Selecting a value randomly from the global gene space in the 'gene_space' attribute.
-                        if type(self.gene_space) is dict:
-                            if 'step' in self.gene_space.keys():
-                                value_from_space = numpy.random.choice(numpy.arange(start=self.gene_space['low'],
-                                                                                    stop=self.gene_space['high'],
-                                                                                    step=self.gene_space['step']),
-                                                                       size=1)
-                            else:
-                                value_from_space = numpy.random.uniform(low=self.gene_space['low'],
-                                                                        high=self.gene_space['high'],
-                                                                        size=1)
-                        else:
-                            values_to_select_from = list(set(self.gene_space) - set([offspring[offspring_idx, gene_idx]]))
-                            if len(values_to_select_from) == 0:
-                                value_from_space = offspring[offspring_idx, gene_idx]
-                            else:
-                                value_from_space = random.choice(values_to_select_from)
-
-                    # Assigning the selected value from the space to the gene.
-                    if self.gene_type_single == True:
-                        if not self.gene_type[1] is None:
-                            offspring[offspring_idx, gene_idx] = numpy.round(self.gene_type[0](value_from_space),
-                                                                             self.gene_type[1])
-                        else:
-                            offspring[offspring_idx, gene_idx] = self.gene_type[0](value_from_space)
-                    else:
-                        if not self.gene_type[gene_idx][1] is None:
-                            offspring[offspring_idx, gene_idx] = numpy.round(self.gene_type[gene_idx][0](value_from_space),
-                                                                             self.gene_type[gene_idx][1])
-                        else:
-                            offspring[offspring_idx, gene_idx] = self.gene_type[gene_idx][0](value_from_space)
-
-                    if self.allow_duplicate_genes == False:
-                        offspring[offspring_idx], _, _ = self.solve_duplicate_genes_by_space(solution=offspring[offspring_idx],
-                                                                                             gene_type=self.gene_type,
-                                                                                             num_trials=10)
-        return offspring
-
-    def mutation_randomly(self, offspring):
-
-        """
-        Applies the random mutation the mutation probability. For each gene, if its probability is <= that mutation probability, then it will be mutated randomly.
-        It accepts a single parameter:
-            -offspring: The offspring to mutate.
-        It returns an array of the mutated offspring.
-        """
-
-        # Random mutation changes one or more genes in each offspring randomly.
-        for offspring_idx in range(offspring.shape[0]):
-            mutation_indices = numpy.array(random.sample(range(0, self.num_genes), self.mutation_num_genes))
-            for gene_idx in mutation_indices:
-                # Generating a random value.
-                random_value = numpy.random.uniform(low=self.random_mutation_min_val,
-                                                    high=self.random_mutation_max_val,
-                                                    size=1)
-                # If the mutation_by_replacement attribute is True, then the random value replaces the current gene value.
-                if self.mutation_by_replacement:
-                    if self.gene_type_single == True:
-                        random_value = self.gene_type[0](random_value)
-                    else:
-                        random_value = self.gene_type[gene_idx][0](random_value)
-                        if type(random_value) is numpy.ndarray:
-                            random_value = random_value[0]
-               # If the mutation_by_replacement attribute is False, then the random value is added to the gene value.
-                else:
-                    if self.gene_type_single == True:
-                        random_value = self.gene_type[0](offspring[offspring_idx, gene_idx] + random_value)
-                    else:
-                        random_value = self.gene_type[gene_idx][0](offspring[offspring_idx, gene_idx] + random_value)
-                        if type(random_value) is numpy.ndarray:
-                            random_value = random_value[0]
-
-                # Round the gene
-                if self.gene_type_single == True:
-                    if not self.gene_type[1] is None:
-                        random_value = numpy.round(random_value, self.gene_type[1])
-                else:
-                    if not self.gene_type[gene_idx][1] is None:
-                        random_value = numpy.round(random_value, self.gene_type[gene_idx][1])
-
-                offspring[offspring_idx, gene_idx] = random_value
-
-                if self.allow_duplicate_genes == False:
-                    offspring[offspring_idx], _, _ = self.solve_duplicate_genes_randomly(solution=offspring[offspring_idx],
-                                                                                         min_val=self.random_mutation_min_val,
-                                                                                         max_val=self.random_mutation_max_val,
-                                                                                         mutation_by_replacement=self.mutation_by_replacement,
-                                                                                         gene_type=self.gene_type,
-                                                                                         num_trials=10)
-
-        return offspring
-
-    def mutation_probs_randomly(self, offspring):
-
-        """
-        Applies the random mutation using the mutation probability. For each gene, if its probability is <= that mutation probability, then it will be mutated randomly.
-        It accepts a single parameter:
-            -offspring: The offspring to mutate.
-        It returns an array of the mutated offspring.
-        """
-
-        # Random mutation changes one or more gene in each offspring randomly.
-        for offspring_idx in range(offspring.shape[0]):
-            probs = numpy.random.random(size=offspring.shape[1])
-            for gene_idx in range(offspring.shape[1]):
-                if probs[gene_idx] <= self.mutation_probability:
-                    # Generating a random value.
-                    random_value = numpy.random.uniform(low=self.random_mutation_min_val,
-                                                        high=self.random_mutation_max_val,
-                                                        size=1)
-                    # If the mutation_by_replacement attribute is True, then the random value replaces the current gene value.
-                    if self.mutation_by_replacement:
-                        if self.gene_type_single == True:
-                            random_value = self.gene_type[0](random_value)
-                        else:
-                            random_value = self.gene_type[gene_idx][0](random_value)
-                            if type(random_value) is numpy.ndarray:
-                                random_value = random_value[0]
-                    # If the mutation_by_replacement attribute is False, then the random value is added to the gene value.
-                    else:
-                        if self.gene_type_single == True:
-                            random_value = self.gene_type[0](offspring[offspring_idx, gene_idx] + random_value)
-                        else:
-                            random_value = self.gene_type[gene_idx][0](offspring[offspring_idx, gene_idx] + random_value)
-                            if type(random_value) is numpy.ndarray:
-                                random_value = random_value[0]
-
-                    # Round the gene
-                    if self.gene_type_single == True:
-                        if not self.gene_type[1] is None:
-                            random_value = numpy.round(random_value, self.gene_type[1])
-                    else:
-                        if not self.gene_type[gene_idx][1] is None:
-                            random_value = numpy.round(random_value, self.gene_type[gene_idx][1])
-
-                    offspring[offspring_idx, gene_idx] = random_value
-
-                    if self.allow_duplicate_genes == False:
-                        offspring[offspring_idx], _, _ = self.solve_duplicate_genes_randomly(solution=offspring[offspring_idx],
-                                                                                             min_val=self.random_mutation_min_val,
-                                                                                             max_val=self.random_mutation_max_val,
-                                                                                             mutation_by_replacement=self.mutation_by_replacement,
-                                                                                             gene_type=self.gene_type,
-                                                                                             num_trials=10)
-        return offspring
-
-    def swap_mutation(self, offspring):
-
-        """
-        Applies the swap mutation which interchanges the values of 2 randomly selected genes.
-        It accepts a single parameter:
-            -offspring: The offspring to mutate.
-        It returns an array of the mutated offspring.
-        """
-
-        for idx in range(offspring.shape[0]):
-            mutation_gene1 = numpy.random.randint(low=0, high=offspring.shape[1]/2, size=1)[0]
-            mutation_gene2 = mutation_gene1 + int(offspring.shape[1]/2)
-
-            temp = offspring[idx, mutation_gene1]
-            offspring[idx, mutation_gene1] = offspring[idx, mutation_gene2]
-            offspring[idx, mutation_gene2] = temp
-        return offspring
-
-    def inversion_mutation(self, offspring):
-
-        """
-        Applies the inversion mutation which selects a subset of genes and inverts them (in order).
-        It accepts a single parameter:
-            -offspring: The offspring to mutate.
-        It returns an array of the mutated offspring.
-        """
-
-        for idx in range(offspring.shape[0]):
-            mutation_gene1 = numpy.random.randint(low=0, high=numpy.ceil(offspring.shape[1]/2 + 1), size=1)[0]
-            mutation_gene2 = mutation_gene1 + int(offspring.shape[1]/2)
-
-            genes_to_scramble = numpy.flip(offspring[idx, mutation_gene1:mutation_gene2])
-            offspring[idx, mutation_gene1:mutation_gene2] = genes_to_scramble
-        return offspring
-
-    def scramble_mutation(self, offspring):
-
-        """
-        Applies the scramble mutation which selects a subset of genes and shuffles their order randomly.
-        It accepts a single parameter:
-            -offspring: The offspring to mutate.
-        It returns an array of the mutated offspring.
-        """
-
-        for idx in range(offspring.shape[0]):
-            mutation_gene1 = numpy.random.randint(low=0, high=numpy.ceil(offspring.shape[1]/2 + 1), size=1)[0]
-            mutation_gene2 = mutation_gene1 + int(offspring.shape[1]/2)
-            genes_range = numpy.arange(start=mutation_gene1, stop=mutation_gene2)
-            numpy.random.shuffle(genes_range)
-
-            genes_to_scramble = numpy.flip(offspring[idx, genes_range])
-            offspring[idx, genes_range] = genes_to_scramble
-        return offspring
-
-    def adaptive_mutation_population_fitness(self, offspring):
-
-        """
-        A helper method to calculate the average fitness of the solutions before applying the adaptive mutation.
-        It accepts a single parameter:
-            -offspring: The offspring to mutate.
-        It returns the average fitness to be used in adaptive mutation.
-        """
-
-        fitness = self.last_generation_fitness.copy()
-        temp_population = numpy.zeros_like(self.population)
-
-        if (self.keep_elitism == 0):
-            if (self.keep_parents == 0):
-                parents_to_keep = []
-            elif (self.keep_parents == -1):
-                parents_to_keep = self.last_generation_parents.copy()
-                temp_population[0:len(parents_to_keep), :] = parents_to_keep
-            elif (self.keep_parents > 0):
-                parents_to_keep, _ = self.steady_state_selection(self.last_generation_fitness, num_parents=self.keep_parents)
-                temp_population[0:len(parents_to_keep), :] = parents_to_keep
-        else:
-            parents_to_keep, _ = self.steady_state_selection(self.last_generation_fitness, num_parents=self.keep_elitism)
-            temp_population[0:len(parents_to_keep), :] = parents_to_keep
-
-        temp_population[len(parents_to_keep):, :] = offspring
-
-        fitness[:self.last_generation_parents.shape[0]] = self.last_generation_fitness[self.last_generation_parents_indices]
-
-        for idx in range(len(parents_to_keep), fitness.shape[0]):
-            fitness[idx] = self.fitness_func(temp_population[idx], None)
-        average_fitness = numpy.mean(fitness)
-
-        return average_fitness, fitness[len(parents_to_keep):]
-
-    def adaptive_mutation(self, offspring):
-
-        """
-        Applies the adaptive mutation which changes the values of a number of genes randomly. In adaptive mutation, the number of genes to mutate differs based on the fitness value of the solution.
-        The random value is selected either using the 'gene_space' parameter or the 2 parameters 'random_mutation_min_val' and 'random_mutation_max_val'.
-        It accepts a single parameter:
-            -offspring: The offspring to mutate.
-        It returns an array of the mutated offspring.
-        """
-
-        # If the attribute 'gene_space' exists (i.e. not None), then the mutation values are selected from the 'gene_space' parameter according to the space of values of each gene. Otherwise, it is selected randomly based on the 2 parameters 'random_mutation_min_val' and 'random_mutation_max_val'.
-        # When the 'mutation_probability' parameter exists (i.e. not None), then it is used in the mutation. Otherwise, the 'mutation_num_genes' parameter is used.
-
-        if self.mutation_probability is None:
-            # When the 'mutation_probability' parameter does not exist (i.e. None), then the parameter 'mutation_num_genes' is used in the mutation.
-            if not (self.gene_space is None):
-                # When the attribute 'gene_space' exists (i.e. not None), the mutation values are selected randomly from the space of values of each gene.
-                offspring = self.adaptive_mutation_by_space(offspring)
-            else:
-                # When the attribute 'gene_space' does not exist (i.e. None), the mutation values are selected randomly based on the continuous range specified by the 2 attributes 'random_mutation_min_val' and 'random_mutation_max_val'.
-                offspring = self.adaptive_mutation_randomly(offspring)
-        else:
-            # When the 'mutation_probability' parameter exists (i.e. not None), then it is used in the mutation.
-            if not (self.gene_space is None):
-                # When the attribute 'gene_space' exists (i.e. not None), the mutation values are selected randomly from the space of values of each gene.
-                offspring = self.adaptive_mutation_probs_by_space(offspring)
-            else:
-                # When the attribute 'gene_space' does not exist (i.e. None), the mutation values are selected randomly based on the continuous range specified by the 2 attributes 'random_mutation_min_val' and 'random_mutation_max_val'.
-                offspring = self.adaptive_mutation_probs_randomly(offspring)
-
-        return offspring
-
-    def adaptive_mutation_by_space(self, offspring):
-
-        """
-        Applies the adaptive mutation based on the 2 parameters 'mutation_num_genes' and 'gene_space'.
-        A number of genes equal are selected randomly for mutation. This number depends on the fitness of the solution.
-        The random values are selected from the 'gene_space' parameter.
-        It accepts a single parameter:
-            -offspring: The offspring to mutate.
-        It returns an array of the mutated offspring.
-        """
-
-        # For each offspring, a value from the gene space is selected randomly and assigned to the selected gene for mutation.
-
-        average_fitness, offspring_fitness = self.adaptive_mutation_population_fitness(offspring)
-
-        # Adaptive mutation changes one or more genes in each offspring randomly.
-        # The number of genes to mutate depends on the solution's fitness value.
-        for offspring_idx in range(offspring.shape[0]):
-            if offspring_fitness[offspring_idx] < average_fitness:
-                adaptive_mutation_num_genes = self.mutation_num_genes[0]
-            else:
-                adaptive_mutation_num_genes = self.mutation_num_genes[1]
-            mutation_indices = numpy.array(random.sample(range(0, self.num_genes), adaptive_mutation_num_genes))
-            for gene_idx in mutation_indices:
-
-                if self.gene_space_nested:
-                    # Returning the current gene space from the 'gene_space' attribute.
-                    if type(self.gene_space[gene_idx]) in [numpy.ndarray, list]:
-                        curr_gene_space = self.gene_space[gene_idx].copy()
-                    else:
-                        curr_gene_space = self.gene_space[gene_idx]
-
-                    # If the gene space has only a single value, use it as the new gene value.
-                    if type(curr_gene_space) in GA.supported_int_float_types:
-                        value_from_space = curr_gene_space
-                    # If the gene space is None, apply mutation by adding a random value between the range defined by the 2 parameters 'random_mutation_min_val' and 'random_mutation_max_val'.
-                    elif curr_gene_space is None:
-                        rand_val = numpy.random.uniform(low=self.random_mutation_min_val,
-                                                        high=self.random_mutation_max_val,
-                                                        size=1)
-                        if self.mutation_by_replacement:
-                            value_from_space = rand_val
-                        else:
-                            value_from_space = offspring[offspring_idx, gene_idx] + rand_val
-                    elif type(curr_gene_space) is dict:
-                            # Selecting a value randomly from the current gene's space in the 'gene_space' attribute.
-                            if 'step' in curr_gene_space.keys():
-                                value_from_space = numpy.random.choice(numpy.arange(start=curr_gene_space['low'],
-                                                                                    stop=curr_gene_space['high'],
-                                                                                    step=curr_gene_space['step']),
-                                                                       size=1)
-                            else:
-                                value_from_space = numpy.random.uniform(low=curr_gene_space['low'],
-                                                                        high=curr_gene_space['high'],
-                                                                        size=1)
-                    else:
-                        # Selecting a value randomly from the current gene's space in the 'gene_space' attribute.
-                        # If the gene space has only 1 value, then select it. The old and new values of the gene are identical.
-                        if len(curr_gene_space) == 1:
-                            value_from_space = curr_gene_space[0]
-                        # If the gene space has more than 1 value, then select a new one that is different from the current value.
-                        else:
-                            values_to_select_from = list(set(curr_gene_space) - set([offspring[offspring_idx, gene_idx]]))
-                            if len(values_to_select_from) == 0:
-                                value_from_space = offspring[offspring_idx, gene_idx]
-                            else:
-                                value_from_space = random.choice(values_to_select_from)
-                else:
-                    # Selecting a value randomly from the global gene space in the 'gene_space' attribute.
-                    if type(self.gene_space) is dict:
-                        if 'step' in self.gene_space.keys():
-                            value_from_space = numpy.random.choice(numpy.arange(start=self.gene_space['low'],
-                                                                                stop=self.gene_space['high'],
-                                                                                step=self.gene_space['step']),
-                                                                   size=1)
-                        else:
-                            value_from_space = numpy.random.uniform(low=self.gene_space['low'],
-                                                                    high=self.gene_space['high'],
-                                                                    size=1)
-                    else:
-                        values_to_select_from = list(set(self.gene_space) - set([offspring[offspring_idx, gene_idx]]))
-                        if len(values_to_select_from) == 0:
-                            value_from_space = offspring[offspring_idx, gene_idx]
-                        else:
-                            value_from_space = random.choice(values_to_select_from)
-
-
-                if value_from_space is None:
-                    value_from_space = numpy.random.uniform(low=self.random_mutation_min_val,
-                                                            high=self.random_mutation_max_val,
-                                                            size=1)
-
-                # Assinging the selected value from the space to the gene.
-                if self.gene_type_single == True:
-                    if not self.gene_type[1] is None:
-                        offspring[offspring_idx, gene_idx] = numpy.round(self.gene_type[0](value_from_space),
-                                                                         self.gene_type[1])
-                    else:
-                        offspring[offspring_idx, gene_idx] = self.gene_type[0](value_from_space)
-                else:
-                    if not self.gene_type[gene_idx][1] is None:
-                        offspring[offspring_idx, gene_idx] = numpy.round(self.gene_type[gene_idx][0](value_from_space),
-                                                                         self.gene_type[gene_idx][1])
-                    else:
-                        offspring[offspring_idx, gene_idx] = self.gene_type[gene_idx][0](value_from_space)
-
-                if self.allow_duplicate_genes == False:
-                    offspring[offspring_idx], _, _ = self.solve_duplicate_genes_by_space(solution=offspring[offspring_idx],
-                                                                                         gene_type=self.gene_type,
-                                                                                         num_trials=10)
-        return offspring
-
-    def adaptive_mutation_randomly(self, offspring):
-
-        """
-        Applies the adaptive mutation based on the 'mutation_num_genes' parameter.
-        A number of genes equal are selected randomly for mutation. This number depends on the fitness of the solution.
-        The random values are selected based on the 2 parameters 'random_mutation_min_val' and 'random_mutation_max_val'.
-        It accepts a single parameter:
-            -offspring: The offspring to mutate.
-        It returns an array of the mutated offspring.
-        """
-
-        average_fitness, offspring_fitness = self.adaptive_mutation_population_fitness(offspring)
-
-        # Adaptive random mutation changes one or more genes in each offspring randomly.
-        # The number of genes to mutate depends on the solution's fitness value.
-        for offspring_idx in range(offspring.shape[0]):
-            if offspring_fitness[offspring_idx] < average_fitness:
-                adaptive_mutation_num_genes = self.mutation_num_genes[0]
-            else:
-                adaptive_mutation_num_genes = self.mutation_num_genes[1]
-            mutation_indices = numpy.array(random.sample(range(0, self.num_genes), adaptive_mutation_num_genes))
-            for gene_idx in mutation_indices:
-                # Generating a random value.
-                random_value = numpy.random.uniform(low=self.random_mutation_min_val,
-                                                    high=self.random_mutation_max_val,
-                                                    size=1)
-                # If the mutation_by_replacement attribute is True, then the random value replaces the current gene value.
-                if self.mutation_by_replacement:
-                    if self.gene_type_single == True:
-                        random_value = self.gene_type[0](random_value)
-                    else:
-                        random_value = self.gene_type[gene_idx][0](random_value)
-                        if type(random_value) is numpy.ndarray:
-                            random_value = random_value[0]
-                # If the mutation_by_replacement attribute is False, then the random value is added to the gene value.
-                else:
-                    if self.gene_type_single == True:
-                        random_value = self.gene_type[0](offspring[offspring_idx, gene_idx] + random_value)
-                    else:
-                        random_value = self.gene_type[gene_idx][0](offspring[offspring_idx, gene_idx] + random_value)
-                        if type(random_value) is numpy.ndarray:
-                            random_value = random_value[0]
-
-                if self.gene_type_single == True:
-                    if not self.gene_type[1] is None:
-                        random_value = numpy.round(random_value, self.gene_type[1])
-                else:
-                    if not self.gene_type[gene_idx][1] is None:
-                        random_value = numpy.round(random_value, self.gene_type[gene_idx][1])
-
-                offspring[offspring_idx, gene_idx] = random_value
-
-                if self.allow_duplicate_genes == False:
-                    offspring[offspring_idx], _, _ = self.solve_duplicate_genes_randomly(solution=offspring[offspring_idx],
-                                                                                         min_val=self.random_mutation_min_val,
-                                                                                         max_val=self.random_mutation_max_val,
-                                                                                         mutation_by_replacement=self.mutation_by_replacement,
-                                                                                         gene_type=self.gene_type,
-                                                                                         num_trials=10)
-        return offspring
-
-    def adaptive_mutation_probs_by_space(self, offspring):
-
-        """
-        Applies the adaptive mutation based on the 2 parameters 'mutation_probability' and 'gene_space'.
-        Based on whether the solution fitness is above or below a threshold, the mutation is applied diffrently by mutating high or low number of genes.
-        The random values are selected based on space of values for each gene.
-        It accepts a single parameter:
-            -offspring: The offspring to mutate.
-        It returns an array of the mutated offspring.
-        """
-
-        # For each offspring, a value from the gene space is selected randomly and assigned to the selected gene for mutation.
-
-        average_fitness, offspring_fitness = self.adaptive_mutation_population_fitness(offspring)
-
-        # Adaptive random mutation changes one or more genes in each offspring randomly.
-        # The probability of mutating a gene depends on the solution's fitness value.
-        for offspring_idx in range(offspring.shape[0]):
-            if offspring_fitness[offspring_idx] < average_fitness:
-                adaptive_mutation_probability = self.mutation_probability[0]
-            else:
-                adaptive_mutation_probability = self.mutation_probability[1]
-
-            probs = numpy.random.random(size=offspring.shape[1])
-            for gene_idx in range(offspring.shape[1]):
-                if probs[gene_idx] <= adaptive_mutation_probability:
-                    if self.gene_space_nested:
-                        # Returning the current gene space from the 'gene_space' attribute.
-                        if type(self.gene_space[gene_idx]) in [numpy.ndarray, list]:
-                            curr_gene_space = self.gene_space[gene_idx].copy()
-                        else:
-                            curr_gene_space = self.gene_space[gene_idx]
-
-                        # If the gene space has only a single value, use it as the new gene value.
-                        if type(curr_gene_space) in GA.supported_int_float_types:
-                            value_from_space = curr_gene_space
-                        # If the gene space is None, apply mutation by adding a random value between the range defined by the 2 parameters 'random_mutation_min_val' and 'random_mutation_max_val'.
-                        elif curr_gene_space is None:
-                            rand_val = numpy.random.uniform(low=self.random_mutation_min_val,
-                                                            high=self.random_mutation_max_val,
-                                                            size=1)
-                            if self.mutation_by_replacement:
-                                value_from_space = rand_val
-                            else:
-                                value_from_space = offspring[offspring_idx, gene_idx] + rand_val
-                        elif type(curr_gene_space) is dict:
-                            # Selecting a value randomly from the current gene's space in the 'gene_space' attribute.
-                            if 'step' in curr_gene_space.keys():
-                                value_from_space = numpy.random.choice(numpy.arange(start=curr_gene_space['low'],
-                                                                                    stop=curr_gene_space['high'],
-                                                                                    step=curr_gene_space['step']),
-                                                                       size=1)
-                            else:
-                                value_from_space = numpy.random.uniform(low=curr_gene_space['low'],
-                                                                        high=curr_gene_space['high'],
-                                                                        size=1)
-                        else:
-                            # Selecting a value randomly from the current gene's space in the 'gene_space' attribute.
-                            # If the gene space has only 1 value, then select it. The old and new values of the gene are identical.
-                            if len(curr_gene_space) == 1:
-                                value_from_space = curr_gene_space[0]
-                            # If the gene space has more than 1 value, then select a new one that is different from the current value.
-                            else:
-                                values_to_select_from = list(set(curr_gene_space) - set([offspring[offspring_idx, gene_idx]]))
-                                if len(values_to_select_from) == 0:
-                                    value_from_space = offspring[offspring_idx, gene_idx]
-                                else:
-                                    value_from_space = random.choice(values_to_select_from)
-                    else:
-                        # Selecting a value randomly from the global gene space in the 'gene_space' attribute.
-                        if type(self.gene_space) is dict:
-                            if 'step' in self.gene_space.keys():
-                                value_from_space = numpy.random.choice(numpy.arange(start=self.gene_space['low'],
-                                                                                    stop=self.gene_space['high'],
-                                                                                    step=self.gene_space['step']),
-                                                                       size=1)
-                            else:
-                                value_from_space = numpy.random.uniform(low=self.gene_space['low'],
-                                                                        high=self.gene_space['high'],
-                                                                        size=1)
-                        else:
-                            values_to_select_from = list(set(self.gene_space) - set([offspring[offspring_idx, gene_idx]]))
-                            if len(values_to_select_from) == 0:
-                                value_from_space = offspring[offspring_idx, gene_idx]
-                            else:
-                                value_from_space = random.choice(values_to_select_from)
-
-                    if value_from_space is None:
-                        value_from_space = numpy.random.uniform(low=self.random_mutation_min_val,
-                                                                high=self.random_mutation_max_val,
-                                                                size=1)
-
-                    # Assinging the selected value from the space to the gene.
-                    if self.gene_type_single == True:
-                        if not self.gene_type[1] is None:
-                            offspring[offspring_idx, gene_idx] = numpy.round(self.gene_type[0](value_from_space),
-                                                                             self.gene_type[1])
-                        else:
-                            offspring[offspring_idx, gene_idx] = self.gene_type[0](value_from_space)
-                    else:
-                        if not self.gene_type[gene_idx][1] is None:
-                            offspring[offspring_idx, gene_idx] = numpy.round(self.gene_type[gene_idx][0](value_from_space),
-                                                                             self.gene_type[gene_idx][1])
-                        else:
-                            offspring[offspring_idx, gene_idx] = self.gene_type[gene_idx][0](value_from_space)
-
-                    if self.allow_duplicate_genes == False:
-                        offspring[offspring_idx], _, _ = self.solve_duplicate_genes_by_space(solution=offspring[offspring_idx],
-                                                                                             gene_type=self.gene_type,
-                                                                                             num_trials=10)
-        return offspring
-
-    def adaptive_mutation_probs_randomly(self, offspring):
-
-        """
-        Applies the adaptive mutation based on the 'mutation_probability' parameter.
-        Based on whether the solution fitness is above or below a threshold, the mutation is applied diffrently by mutating high or low number of genes.
-        The random values are selected based on the 2 parameters 'random_mutation_min_val' and 'random_mutation_max_val'.
-        It accepts a single parameter:
-            -offspring: The offspring to mutate.
-        It returns an array of the mutated offspring.
-        """
-
-        average_fitness, offspring_fitness = self.adaptive_mutation_population_fitness(offspring)
-
-        # Adaptive random mutation changes one or more genes in each offspring randomly.
-        # The probability of mutating a gene depends on the solution's fitness value.
-        for offspring_idx in range(offspring.shape[0]):
-            if offspring_fitness[offspring_idx] < average_fitness:
-                adaptive_mutation_probability = self.mutation_probability[0]
-            else:
-                adaptive_mutation_probability = self.mutation_probability[1]
-
-            probs = numpy.random.random(size=offspring.shape[1])
-            for gene_idx in range(offspring.shape[1]):
-                if probs[gene_idx] <= adaptive_mutation_probability:
-                    # Generating a random value.
-                    random_value = numpy.random.uniform(low=self.random_mutation_min_val,
-                                                        high=self.random_mutation_max_val,
-                                                        size=1)
-                    # If the mutation_by_replacement attribute is True, then the random value replaces the current gene value.
-                    if self.mutation_by_replacement:
-                        if self.gene_type_single == True:
-                            random_value = self.gene_type[0](random_value)
-                        else:
-                            random_value = self.gene_type[gene_idx][0](random_value)
-                            if type(random_value) is numpy.ndarray:
-                                random_value = random_value[0]
-                    # If the mutation_by_replacement attribute is False, then the random value is added to the gene value.
-                    else:
-                        if self.gene_type_single == True:
-                            random_value = self.gene_type[0](offspring[offspring_idx, gene_idx] + random_value)
-                        else:
-                            random_value = self.gene_type[gene_idx][0](offspring[offspring_idx, gene_idx] + random_value)
-                            if type(random_value) is numpy.ndarray:
-                                random_value = random_value[0]
-
-                    if self.gene_type_single == True:
-                        if not self.gene_type[1] is None:
-                            random_value = numpy.round(random_value, self.gene_type[1])
-                    else:
-                        if not self.gene_type[gene_idx][1] is None:
-                            random_value = numpy.round(random_value, self.gene_type[gene_idx][1])
-
-                    offspring[offspring_idx, gene_idx] = random_value
-
-                    if self.allow_duplicate_genes == False:
-                        offspring[offspring_idx], _, _ = self.solve_duplicate_genes_randomly(solution=offspring[offspring_idx],
-                                                                                             min_val=self.random_mutation_min_val,
-                                                                                             max_val=self.random_mutation_max_val,
-                                                                                             mutation_by_replacement=self.mutation_by_replacement,
-                                                                                             gene_type=self.gene_type,
-                                                                                             num_trials=10)
-        return offspring
-
-    def solve_duplicate_genes_randomly(self, solution, min_val, max_val, mutation_by_replacement, gene_type, num_trials=10):
-
-        """
-        Solves the duplicates in a solution by randomly selecting new values for the duplicating genes.
-
-        solution: A solution with duplicate values.
-        min_val: Minimum value of the range to sample a number randomly.
-        max_val: Maximum value of the range to sample a number randomly.
-        mutation_by_replacement: Identical to the self.mutation_by_replacement attribute.
-        gene_type: Exactly the same as the self.gene_type attribute.
-        num_trials: Maximum number of trials to change the gene value to solve the duplicates.
-
-        Returns:
-            new_solution: Solution after trying to solve its duplicates. If no duplicates solved, then it is identical to the passed solution parameter.
-            not_unique_indices: Indices of the genes with duplicate values.
-            num_unsolved_duplicates: Number of unsolved duplicates.
-        """
-
-        new_solution = solution.copy()
-
-        _, unique_gene_indices = numpy.unique(solution, return_index=True)
-        not_unique_indices = set(range(len(solution))) - set(unique_gene_indices)
-
-        num_unsolved_duplicates = 0
-        if len(not_unique_indices) > 0:
-            for duplicate_index in not_unique_indices:
-                for trial_index in range(num_trials):
-                    if self.gene_type_single == True:
-                        if gene_type[0] in GA.supported_int_types:
-                            temp_val = self.unique_int_gene_from_range(solution=new_solution,
-                                                                       gene_index=duplicate_index,
-                                                                       min_val=min_val,
-                                                                       max_val=max_val,
-                                                                       mutation_by_replacement=mutation_by_replacement,
-                                                                       gene_type=gene_type)
-                        else:
-                            temp_val = numpy.random.uniform(low=min_val,
-                                                            high=max_val,
-                                                            size=1)
-                            if mutation_by_replacement:
-                                pass
-                            else:
-                                temp_val = new_solution[duplicate_index] + temp_val
-                    else:
-                        if gene_type[duplicate_index] in GA.supported_int_types:
-                            temp_val = self.unique_int_gene_from_range(solution=new_solution,
-                                                                       gene_index=duplicate_index,
-                                                                       min_val=min_val,
-                                                                       max_val=max_val,
-                                                                       mutation_by_replacement=mutation_by_replacement,
-                                                                       gene_type=gene_type)
-                        else:
-                            temp_val = numpy.random.uniform(low=min_val,
-                                                            high=max_val,
-                                                            size=1)
-                            if mutation_by_replacement:
-                                pass
-                            else:
-                                temp_val = new_solution[duplicate_index] + temp_val
-
-                    if self.gene_type_single == True:
-                        if not gene_type[1] is None:
-                            temp_val = numpy.round(gene_type[0](temp_val),
-                                                   gene_type[1])
-                        else:
-                            temp_val = gene_type[0](temp_val)
-                    else:
-                        if not gene_type[duplicate_index][1] is None:
-                            temp_val = numpy.round(gene_type[duplicate_index][0](temp_val),
-                                                   gene_type[duplicate_index][1])
-                        else:
-                            temp_val = gene_type[duplicate_index][0](temp_val)
-
-                    if temp_val in new_solution and trial_index == (num_trials - 1):
-                        num_unsolved_duplicates = num_unsolved_duplicates + 1
-                        if not self.suppress_warnings: warnings.warn("Failed to find a unique value for gene with index {gene_idx} whose value is {gene_value}. Consider adding more values in the gene space or use a wider range for initial population or random mutation.".format(gene_idx=duplicate_index, gene_value=solution[duplicate_index]))
-                    elif temp_val in new_solution:
-                        continue
-                    else:
-                        new_solution[duplicate_index] = temp_val
-                        break
-
-                # Update the list of duplicate indices after each iteration.
-                _, unique_gene_indices = numpy.unique(new_solution, return_index=True)
-                not_unique_indices = set(range(len(solution))) - set(unique_gene_indices)
-                # print("not_unique_indices INSIDE", not_unique_indices)
-
-        return new_solution, not_unique_indices, num_unsolved_duplicates
-
-    def solve_duplicate_genes_by_space(self, solution, gene_type, num_trials=10, build_initial_pop=False):
-
-        """
-        Solves the duplicates in a solution by selecting values for the duplicating genes from the gene space.
-
-        solution: A solution with duplicate values.
-        gene_type: Exactly the same as the self.gene_type attribute.
-        num_trials: Maximum number of trials to change the gene value to solve the duplicates.
-
-        Returns:
-            new_solution: Solution after trying to solve its duplicates. If no duplicates solved, then it is identical to the passed solution parameter.
-            not_unique_indices: Indices of the genes with duplicate values.
-            num_unsolved_duplicates: Number of unsolved duplicates.
-        """
-
-        new_solution = solution.copy()
-
-        _, unique_gene_indices = numpy.unique(solution, return_index=True)
-        not_unique_indices = set(range(len(solution))) - set(unique_gene_indices)
-        # print("not_unique_indices OUTSIDE", not_unique_indices)
-
-        # First try to solve the duplicates.
-        # For a solution like [3 2 0 0], the indices of the 2 duplicating genes are 2 and 3.
-        # The next call to the find_unique_value() method tries to change the value of the gene with index 3 to solve the duplicate.
-        if len(not_unique_indices) > 0:
-            new_solution, not_unique_indices, num_unsolved_duplicates = self.unique_genes_by_space(new_solution=new_solution,
-                                                                                                   gene_type=gene_type,
-                                                                                                   not_unique_indices=not_unique_indices,
-                                                                                                   num_trials=10,
-                                                                                                   build_initial_pop=build_initial_pop)
-        else:
-            return new_solution, not_unique_indices, len(not_unique_indices)
-
-        # Do another try if there exist duplicate genes.
-        # If there are no possible values for the gene 3 with index 3 to solve the duplicate, try to change the value of the other gene with index 2.
-        if len(not_unique_indices) > 0:
-            not_unique_indices = set(numpy.where(new_solution == new_solution[list(not_unique_indices)[0]])[0]) - set([list(not_unique_indices)[0]])
-            new_solution, not_unique_indices, num_unsolved_duplicates = self.unique_genes_by_space(new_solution=new_solution,
-                                                                                                   gene_type=gene_type,
-                                                                                                   not_unique_indices=not_unique_indices,
-                                                                                                   num_trials=10,
-                                                                                                   build_initial_pop=build_initial_pop)
-        else:
-            # If there exist duplicate genes, then changing either of the 2 duplicating genes (with indices 2 and 3) will not solve the problem.
-            # This problem can be solved by randomly changing one of the non-duplicating genes that may make a room for a unique value in one the 2 duplicating genes.
-            # For example, if gene_space=[[3, 0, 1], [4, 1, 2], [0, 2], [3, 2, 0]] and the solution is [3 2 0 0], then the values of the last 2 genes duplicate.
-            # There are no possible changes in the last 2 genes to solve the problem. But it could be solved by changing the second gene from 2 to 4.
-            # As a result, any of the last 2 genes can take the value 2 and solve the duplicates.
-            return new_solution, not_unique_indices, len(not_unique_indices)
-
-        return new_solution, not_unique_indices, num_unsolved_duplicates
-
-    def solve_duplicate_genes_by_space_OLD(self, solution, gene_type, num_trials=10):
-        # /////////////////////////
-        # Just for testing purposes.
-        # /////////////////////////
-
-        new_solution = solution.copy()
-
-        _, unique_gene_indices = numpy.unique(solution, return_index=True)
-        not_unique_indices = set(range(len(solution))) - set(unique_gene_indices)
-        # print("not_unique_indices OUTSIDE", not_unique_indices)
-
-        num_unsolved_duplicates = 0
-        if len(not_unique_indices) > 0:
-            for duplicate_index in not_unique_indices:
-                for trial_index in range(num_trials):
-                    temp_val = self.unique_gene_by_space(solution=solution,
-                                                         gene_idx=duplicate_index,
-                                                         gene_type=gene_type)
-
-                    if temp_val in new_solution and trial_index == (num_trials - 1):
-                        # print("temp_val, duplicate_index", temp_val, duplicate_index, new_solution)
-                        num_unsolved_duplicates = num_unsolved_duplicates + 1
-                        if not self.suppress_warnings: warnings.warn("Failed to find a unique value for gene with index {gene_idx}".format(gene_idx=duplicate_index))
-                    elif temp_val in new_solution:
-                        continue
-                    else:
-                        new_solution[duplicate_index] = temp_val
-                        # print("SOLVED", duplicate_index)
-                        break
-
-                # Update the list of duplicate indices after each iteration.
-                _, unique_gene_indices = numpy.unique(new_solution, return_index=True)
-                not_unique_indices = set(range(len(solution))) - set(unique_gene_indices)
-                # print("not_unique_indices INSIDE", not_unique_indices)
-
-        return new_solution, not_unique_indices, num_unsolved_duplicates
-
-    def unique_int_gene_from_range(self, solution, gene_index, min_val, max_val, mutation_by_replacement, gene_type, step=None):
-
-        """
-        Finds a unique integer value for the gene.
-
-        solution: A solution with duplicate values.
-        gene_index: Index of the gene to find a unique value.
-        min_val: Minimum value of the range to sample a number randomly.
-        max_val: Maximum value of the range to sample a number randomly.
-        mutation_by_replacement: Identical to the self.mutation_by_replacement attribute.
-        gene_type: Exactly the same as the self.gene_type attribute.
-
-        Returns:
-            selected_value: The new value of the gene. It may be identical to the original gene value in case there are no possible unique values for the gene.
-        """
-
-        if self.gene_type_single == True:
-            if step is None:
-                all_gene_values = numpy.arange(min_val, max_val, dtype=gene_type[0])
-            else:
-                # For non-integer steps, the numpy.arange() function returns zeros id the dtype parameter is set to an integer data type. So, this returns zeros if step is non-integer and dtype is set to an int data type: numpy.arange(min_val, max_val, step, dtype=gene_type[0])
-                # To solve this issue, the data type casting will not be handled inside numpy.arange(). The range is generated by numpy.arange() and then the data type is converted using the numpy.asarray() function.
-                all_gene_values = numpy.asarray(numpy.arange(min_val, max_val, step), dtype=gene_type[0])
-        else:
-            if step is None:
-                all_gene_values = numpy.arange(min_val, max_val, dtype=gene_type[gene_index][0])
-            else:
-                all_gene_values = numpy.asarray(numpy.arange(min_val, max_val, step), dtype=gene_type[gene_index][0])
-
-        if mutation_by_replacement:
-            pass
-        else:
-            all_gene_values = all_gene_values + solution[gene_index]
-
-        if self.gene_type_single == True:
-            if not gene_type[1] is None:
-                all_gene_values = numpy.round(gene_type[0](all_gene_values),
-                                              gene_type[1])
-            else:
-                if type(all_gene_values) is numpy.ndarray:
-                    all_gene_values = numpy.asarray(all_gene_values, dtype=gene_type[0])
-                else:
-                    all_gene_values = gene_type[0](all_gene_values)
-        else:
-            if not gene_type[gene_index][1] is None:
-                all_gene_values = numpy.round(gene_type[gene_index][0](all_gene_values),
-                                              gene_type[gene_index][1])
-            else:
-                all_gene_values = gene_type[gene_index][0](all_gene_values)
-
-        values_to_select_from = list(set(all_gene_values) - set(solution))
-
-        if len(values_to_select_from) == 0:
-            if not self.suppress_warnings: warnings.warn("You set 'allow_duplicate_genes=False' but there is no enough values to prevent duplicates.")
-            selected_value = solution[gene_index]
-        else:
-            selected_value = random.choice(values_to_select_from)
-
-        #if self.gene_type_single == True:
-        #    selected_value = gene_type[0](selected_value)
-        #else:
-        #    selected_value = gene_type[gene_index][0](selected_value)
-
-        return selected_value
-
-    def unique_genes_by_space(self, new_solution, gene_type, not_unique_indices, num_trials=10, build_initial_pop=False):
-
-        """
-        Loops through all the duplicating genes to find unique values that from their gene spaces to solve the duplicates.
-        For each duplicating gene, a call to the unique_gene_by_space() is made.
-
-        new_solution: A solution with duplicate values.
-        gene_type: Exactly the same as the self.gene_type attribute.
-        not_unique_indices: Indices with duplicating values.
-        num_trials: Maximum number of trials to change the gene value to solve the duplicates.
-
-        Returns:
-            new_solution: Solution after trying to solve all of its duplicates. If no duplicates solved, then it is identical to the passed solution parameter.
-            not_unique_indices: Indices of the genes with duplicate values.
-            num_unsolved_duplicates: Number of unsolved duplicates.
-        """
-
-        num_unsolved_duplicates = 0
-        for duplicate_index in not_unique_indices:
-            for trial_index in range(num_trials):
-                temp_val = self.unique_gene_by_space(solution=new_solution,
-                                                     gene_idx=duplicate_index,
-                                                     gene_type=gene_type,
-                                                     build_initial_pop=build_initial_pop)
-
-                if temp_val in new_solution and trial_index == (num_trials - 1):
-                    # print("temp_val, duplicate_index", temp_val, duplicate_index, new_solution)
-                    num_unsolved_duplicates = num_unsolved_duplicates + 1
-                    if not self.suppress_warnings: warnings.warn("Failed to find a unique value for gene with index {gene_idx} whose value is {gene_value}. Consider adding more values in the gene space or use a wider range for initial population or random mutation.".format(gene_idx=duplicate_index, gene_value=new_solution[duplicate_index]))
-                elif temp_val in new_solution:
-                    continue
-                else:
-                    new_solution[duplicate_index] = temp_val
-                    # print("SOLVED", duplicate_index)
-                    break
-
-        # Update the list of duplicate indices after each iteration.
-        _, unique_gene_indices = numpy.unique(new_solution, return_index=True)
-        not_unique_indices = set(range(len(new_solution))) - set(unique_gene_indices)
-        # print("not_unique_indices INSIDE", not_unique_indices)
-
-        return new_solution, not_unique_indices, num_unsolved_duplicates
-
-    def unique_gene_by_space(self, solution, gene_idx, gene_type, build_initial_pop=False):
-
-        """
-        Returns a unique gene value for a single gene based on its value space to solve the duplicates.
-
-        solution: A solution with duplicate values.
-        gene_idx: The index of the gene that duplicates its value with another gene.
-        gene_type: Exactly the same as the self.gene_type attribute.
-
-        Returns:
-            A unique value, if exists, for the gene.
-        """
-
-        if self.gene_space_nested:
-            # Returning the current gene space from the 'gene_space' attribute.
-            if type(self.gene_space[gene_idx]) in [numpy.ndarray, list]:
-                curr_gene_space = self.gene_space[gene_idx].copy()
-            else:
-                curr_gene_space = self.gene_space[gene_idx]
-
-            # If the gene space has only a single value, use it as the new gene value.
-            if type(curr_gene_space) in GA.supported_int_float_types:
-                value_from_space = curr_gene_space
-                # If the gene space is None, apply mutation by adding a random value between the range defined by the 2 parameters 'random_mutation_min_val' and 'random_mutation_max_val'.
-            elif curr_gene_space is None:
-                if self.gene_type_single == True:
-                    if gene_type[0] in GA.supported_int_types:
-                        if build_initial_pop == True:
-                            value_from_space = self.unique_int_gene_from_range(solution=solution,
-                                                                               gene_index=gene_idx,
-                                                                               min_val=self.random_mutation_min_val,
-                                                                               max_val=self.random_mutation_max_val,
-                                                                               mutation_by_replacement=True,
-                                                                               gene_type=gene_type)
-                        else:
-                            value_from_space = self.unique_int_gene_from_range(solution=solution,
-                                                                               gene_index=gene_idx,
-                                                                               min_val=self.random_mutation_min_val,
-                                                                               max_val=self.random_mutation_max_val,
-                                                                               mutation_by_replacement=True, #self.mutation_by_replacement,
-                                                                               gene_type=gene_type)
-                    else:
-                        value_from_space = numpy.random.uniform(low=self.random_mutation_min_val,
-                                                                high=self.random_mutation_max_val,
-                                                                size=1)
-                        if self.mutation_by_replacement:
-                            pass
-                        else:
-                            value_from_space = solution[gene_idx] + value_from_space
-                else:
-                    if gene_type[gene_idx] in GA.supported_int_types:
-                        if build_initial_pop == True:
-                            value_from_space = self.unique_int_gene_from_range(solution=solution,
-                                                                               gene_index=gene_idx,
-                                                                               min_val=self.random_mutation_min_val,
-                                                                               max_val=self.random_mutation_max_val,
-                                                                               mutation_by_replacement=True,
-                                                                               gene_type=gene_type)
-                        else:
-                            value_from_space = self.unique_int_gene_from_range(solution=solution,
-                                                                               gene_index=gene_idx,
-                                                                               min_val=self.random_mutation_min_val,
-                                                                               max_val=self.random_mutation_max_val,
-                                                                               mutation_by_replacement=True, #self.mutation_by_replacement,
-                                                                               gene_type=gene_type)
-                    else:
-                        value_from_space = numpy.random.uniform(low=self.random_mutation_min_val,
-                                                                high=self.random_mutation_max_val,
-                                                                size=1)
-                        if self.mutation_by_replacement:
-                            pass
-                        else:
-                            value_from_space = solution[gene_idx] + value_from_space
-
-            elif type(curr_gene_space) is dict:
-                if self.gene_type_single == True:
-                    if gene_type[0] in GA.supported_int_types:
-                        if build_initial_pop == True:
-                            if 'step' in curr_gene_space.keys():
-                                value_from_space = self.unique_int_gene_from_range(solution=solution,
-                                                                                   gene_index=gene_idx,
-                                                                                   min_val=curr_gene_space['low'],
-                                                                                   max_val=curr_gene_space['high'],
-                                                                                   step=curr_gene_space['step'],
-                                                                                   mutation_by_replacement=True,
-                                                                                   gene_type=gene_type)
-                            else:
-                                value_from_space = self.unique_int_gene_from_range(solution=solution,
-                                                                                   gene_index=gene_idx,
-                                                                                   min_val=curr_gene_space['low'],
-                                                                                   max_val=curr_gene_space['high'],
-                                                                                   step=None,
-                                                                                   mutation_by_replacement=True,
-                                                                                   gene_type=gene_type)
-                        else:
-                            if 'step' in curr_gene_space.keys():
-                                value_from_space = self.unique_int_gene_from_range(solution=solution,
-                                                                                   gene_index=gene_idx,
-                                                                                   min_val=curr_gene_space['low'],
-                                                                                   max_val=curr_gene_space['high'],
-                                                                                   step=curr_gene_space['step'],
-                                                                                   mutation_by_replacement=True,
-                                                                                   gene_type=gene_type)
-                            else:
-                                value_from_space = self.unique_int_gene_from_range(solution=solution,
-                                                                                   gene_index=gene_idx,
-                                                                                   min_val=curr_gene_space['low'],
-                                                                                   max_val=curr_gene_space['high'],
-                                                                                   step=None,
-                                                                                   mutation_by_replacement=True,
-                                                                                   gene_type=gene_type)
-                    else:
-                        if 'step' in curr_gene_space.keys():
-                            value_from_space = numpy.random.choice(numpy.arange(start=curr_gene_space['low'],
-                                                                                stop=curr_gene_space['high'],
-                                                                                step=curr_gene_space['step']),
-                                                                   size=1)
-                        else:
-                            value_from_space = numpy.random.uniform(low=curr_gene_space['low'],
-                                                                    high=curr_gene_space['high'],
-                                                                    size=1)
-                        if self.mutation_by_replacement:
-                            pass
-                        else:
-                            value_from_space = solution[gene_idx] + value_from_space
-                else:
-                    if gene_type[gene_idx] in GA.supported_int_types:
-                        if build_initial_pop == True:
-                            if 'step' in curr_gene_space.keys():
-                                value_from_space = self.unique_int_gene_from_range(solution=solution,
-                                                                                   gene_index=gene_idx,
-                                                                                   min_val=curr_gene_space['low'],
-                                                                                   max_val=curr_gene_space['high'],
-                                                                                   step=curr_gene_space['step'],
-                                                                                   mutation_by_replacement=True,
-                                                                                   gene_type=gene_type)
-                            else:
-                                value_from_space = self.unique_int_gene_from_range(solution=solution,
-                                                                                   gene_index=gene_idx,
-                                                                                   min_val=curr_gene_space['low'],
-                                                                                   max_val=curr_gene_space['high'],
-                                                                                   step=None,
-                                                                                   mutation_by_replacement=True,
-                                                                                   gene_type=gene_type)
-                        else:
-                            if 'step' in curr_gene_space.keys():
-                                value_from_space = self.unique_int_gene_from_range(solution=solution,
-                                                                                   gene_index=gene_idx,
-                                                                                   min_val=curr_gene_space['low'],
-                                                                                   max_val=curr_gene_space['high'],
-                                                                                   step=curr_gene_space['step'],
-                                                                                   mutation_by_replacement=True,
-                                                                                   gene_type=gene_type)
-                            else:
-                                value_from_space = self.unique_int_gene_from_range(solution=solution,
-                                                                                   gene_index=gene_idx,
-                                                                                   min_val=curr_gene_space['low'],
-                                                                                   max_val=curr_gene_space['high'],
-                                                                                   step=None,
-                                                                                   mutation_by_replacement=True,
-                                                                                   gene_type=gene_type)
-                    else:
-                        if 'step' in curr_gene_space.keys():
-                            value_from_space = numpy.random.choice(numpy.arange(start=curr_gene_space['low'],
-                                                                                stop=curr_gene_space['high'],
-                                                                                step=curr_gene_space['step']),
-                                                                   size=1)
-                        else:
-                            value_from_space = numpy.random.uniform(low=curr_gene_space['low'],
-                                                                    high=curr_gene_space['high'],
-                                                                    size=1)
-                        if self.mutation_by_replacement:
-                            pass
-                        else:
-                            value_from_space = solution[gene_idx] + value_from_space
-
-            else:
-                # Selecting a value randomly based on the current gene's space in the 'gene_space' attribute.
-                # If the gene space has only 1 value, then select it. The old and new values of the gene are identical.
-                if len(curr_gene_space) == 1:
-                    value_from_space = curr_gene_space[0]
-                    if not self.suppress_warnings: warnings.warn("You set 'allow_duplicate_genes=False' but the space of the gene with index {gene_idx} has only a single value. Thus, duplicates are possible.".format(gene_idx=gene_idx))
-                # If the gene space has more than 1 value, then select a new one that is different from the current value.
-                else:
-                    values_to_select_from = list(set(curr_gene_space) - set(solution))
-                    if len(values_to_select_from) == 0:
-                        if not self.suppress_warnings: warnings.warn("You set 'allow_duplicate_genes=False' but the gene space does not have enough values to prevent duplicates.")
-                        value_from_space = solution[gene_idx]
-                    else:
-                        value_from_space = random.choice(values_to_select_from)
-        else:
-            # Selecting a value randomly from the global gene space in the 'gene_space' attribute.
-            if type(self.gene_space) is dict:
-                if self.gene_type_single == True:
-                    if gene_type[0] in GA.supported_int_types:
-                        if build_initial_pop == True:
-                            if 'step' in self.gene_space.keys():
-                                value_from_space = self.unique_int_gene_from_range(solution=solution,
-                                                                                   gene_index=gene_idx,
-                                                                                   min_val=self.gene_space['low'],
-                                                                                   max_val=self.gene_space['high'],
-                                                                                   step=self.gene_space['step'],
-                                                                                   mutation_by_replacement=True,
-                                                                                   gene_type=gene_type)
-                            else:
-                                value_from_space = self.unique_int_gene_from_range(solution=solution,
-                                                                                   gene_index=gene_idx,
-                                                                                   min_val=self.gene_space['low'],
-                                                                                   max_val=self.gene_space['high'],
-                                                                                   step=None,
-                                                                                   mutation_by_replacement=True,
-                                                                                   gene_type=gene_type)
-                        else:
-                            if 'step' in self.gene_space.keys():
-                                value_from_space = self.unique_int_gene_from_range(solution=solution,
-                                                                                   gene_index=gene_idx,
-                                                                                   min_val=self.gene_space['low'],
-                                                                                   max_val=self.gene_space['high'],
-                                                                                   step=self.gene_space['step'],
-                                                                                   mutation_by_replacement=True,
-                                                                                   gene_type=gene_type)
-                            else:
-                                value_from_space = self.unique_int_gene_from_range(solution=solution,
-                                                                                   gene_index=gene_idx,
-                                                                                   min_val=self.gene_space['low'],
-                                                                                   max_val=self.gene_space['high'],
-                                                                                   step=None,
-                                                                                   mutation_by_replacement=True,
-                                                                                   gene_type=gene_type)
-                    else:
-                        # When the gene_space is assigned a dict object, then it specifies the lower and upper limits of all genes in the space.
-                        if 'step' in self.gene_space.keys():
-                            value_from_space = numpy.random.choice(numpy.arange(start=self.gene_space['low'],
-                                                                                stop=self.gene_space['high'],
-                                                                                step=self.gene_space['step']),
-                                                                   size=1)
-                        else:
-                            value_from_space = numpy.random.uniform(low=self.gene_space['low'],
-                                                                    high=self.gene_space['high'],
-                                                                    size=1)
-                        if self.mutation_by_replacement:
-                            pass
-                        else:
-                            value_from_space = solution[gene_idx] + value_from_space
-                else:
-                    if gene_type[gene_idx] in GA.supported_int_types:
-                        if build_initial_pop == True:
-                            if 'step' in self.gene_space.keys():
-                                value_from_space = self.unique_int_gene_from_range(solution=solution,
-                                                                                   gene_index=gene_idx,
-                                                                                   min_val=self.gene_space['low'],
-                                                                                   max_val=self.gene_space['high'],
-                                                                                   step=self.gene_space['step'],
-                                                                                   mutation_by_replacement=True,
-                                                                                   gene_type=gene_type)
-                            else:
-                                value_from_space = self.unique_int_gene_from_range(solution=solution,
-                                                                                   gene_index=gene_idx,
-                                                                                   min_val=self.gene_space['low'],
-                                                                                   max_val=self.gene_space['high'],
-                                                                                   step=None,
-                                                                                   mutation_by_replacement=True,
-                                                                                   gene_type=gene_type)
-                        else:
-                            if 'step' in self.gene_space.keys():
-                                value_from_space = self.unique_int_gene_from_range(solution=solution,
-                                                                                   gene_index=gene_idx,
-                                                                                   min_val=self.gene_space['low'],
-                                                                                   max_val=self.gene_space['high'],
-                                                                                   step=self.gene_space['step'],
-                                                                                   mutation_by_replacement=True,
-                                                                                   gene_type=gene_type)
-                            else:
-                                value_from_space = self.unique_int_gene_from_range(solution=solution,
-                                                                                   gene_index=gene_idx,
-                                                                                   min_val=self.gene_space['low'],
-                                                                                   max_val=self.gene_space['high'],
-                                                                                   step=None,
-                                                                                   mutation_by_replacement=True,
-                                                                                   gene_type=gene_type)
-                    else:
-                        # When the gene_space is assigned a dict object, then it specifies the lower and upper limits of all genes in the space.
-                        if 'step' in self.gene_space.keys():
-                            value_from_space = numpy.random.choice(numpy.arange(start=self.gene_space['low'],
-                                                                                stop=self.gene_space['high'],
-                                                                                step=self.gene_space['step']),
-                                                                   size=1)
-                        else:
-                            value_from_space = numpy.random.uniform(low=self.gene_space['low'],
-                                                                    high=self.gene_space['high'],
-                                                                    size=1)
-                        if self.mutation_by_replacement:
-                            pass
-                        else:
-                            value_from_space = solution[gene_idx] + value_from_space
-
-            else:
-                # If the space type is not of type dict, then a value is randomly selected from the gene_space attribute.
-                values_to_select_from = list(set(self.gene_space) - set(solution))
-                if len(values_to_select_from) == 0:
-                    if not self.suppress_warnings: warnings.warn("You set 'allow_duplicate_genes=False' but the gene space does not have enough values to prevent duplicates.")
-                    value_from_space = solution[gene_idx]
-                else:
-                    value_from_space = random.choice(values_to_select_from)
-
-        if value_from_space is None:
-            value_from_space = numpy.random.uniform(low=self.random_mutation_min_val,
-                                                    high=self.random_mutation_max_val,
-                                                    size=1)
-
-        if self.gene_type_single == True:
-            if not gene_type[1] is None:
-                value_from_space = numpy.round(gene_type[0](value_from_space),
-                                              gene_type[1])
-            else:
-                value_from_space = gene_type[0](value_from_space)
-        else:
-            if not gene_type[gene_idx][1] is None:
-                value_from_space = numpy.round(gene_type[gene_idx][0](value_from_space),
-                                              gene_type[gene_idx][1])
-            else:
-                value_from_space = gene_type[gene_idx][0](value_from_space)
-
-        return value_from_space
-
-    def best_solution(self, pop_fitness=None):
-
-        """
-        Returns information about the best solution found by the genetic algorithm.
-        Accepts the following parameters:
-            pop_fitness: An optional parameter holding the fitness values of the solutions in the current population. If None, then the cal_pop_fitness() method is called to calculate the fitness of the population.
-        The following are returned:
-            -best_solution: Best solution in the current population.
-            -best_solution_fitness: Fitness value of the best solution.
-            -best_match_idx: Index of the best solution in the current population.
-        """
-
-        # Getting the best solution after finishing all generations.
-        # At first, the fitness is calculated for each solution in the final generation.
-        if pop_fitness is None:
-            pop_fitness = self.cal_pop_fitness()
-        # Then return the index of that solution corresponding to the best fitness.
-        best_match_idx = numpy.where(pop_fitness == numpy.max(pop_fitness))[0][0]
-
-        best_solution = self.population[best_match_idx, :].copy()
-        best_solution_fitness = pop_fitness[best_match_idx]
-
-        return best_solution, best_solution_fitness, best_match_idx
-
-    def plot_result(self,
-                    title="PyGAD - Generation vs. Fitness",
-                    xlabel="Generation",
-                    ylabel="Fitness",
-                    linewidth=3,
-                    font_size=14,
-                    plot_type="plot",
-                    color="#3870FF",
-                    save_dir=None):
-
-        if not self.suppress_warnings:
-            warnings.warn("Please use the plot_fitness() method instead of plot_result(). The plot_result() method will be removed in the future.")
-
-        return self.plot_fitness(title=title,
-                                 xlabel=xlabel,
-                                 ylabel=ylabel,
-                                 linewidth=linewidth,
-                                 font_size=font_size,
-                                 plot_type=plot_type,
-                                 color=color,
-                                 save_dir=save_dir)
-
-    def plot_fitness(self,
-                    title="PyGAD - Generation vs. Fitness",
-                    xlabel="Generation",
-                    ylabel="Fitness",
-                    linewidth=3,
-                    font_size=14,
-                    plot_type="plot",
-                    color="#3870FF",
-                    save_dir=None):
-
-        """
-        Creates, shows, and returns a figure that summarizes how the fitness value evolved by generation. Can only be called after completing at least 1 generation. If no generation is completed, an exception is raised.
-
-        Accepts the following:
-            title: Figure title.
-            xlabel: Label on the X-axis.
-            ylabel: Label on the Y-axis.
-            linewidth: Line width of the plot. Defaults to 3.
-            font_size: Font size for the labels and title. Defaults to 14.
-            plot_type: Type of the plot which can be either "plot" (default), "scatter", or "bar".
-            color: Color of the plot which defaults to "#3870FF".
-            save_dir: Directory to save the figure.
-
-        Returns the figure.
-        """
-
-        if self.generations_completed < 1:
-            raise RuntimeError("The plot_fitness() (i.e. plot_result()) method can only be called after completing at least 1 generation but ({generations_completed}) is completed.".format(generations_completed=self.generations_completed))
-
-#        if self.run_completed == False:
-#            if not self.suppress_warnings: warnings.warn("Warning calling the plot_result() method: \nGA is not executed yet and there are no results to display. Please call the run() method before calling the plot_result() method.\n")
-
-        fig = matplotlib.pyplot.figure()
-        if plot_type == "plot":
-            matplotlib.pyplot.plot(self.best_solutions_fitness, linewidth=linewidth, color=color)
-        elif plot_type == "scatter":
-            matplotlib.pyplot.scatter(range(self.generations_completed + 1), self.best_solutions_fitness, linewidth=linewidth, color=color)
-        elif plot_type == "bar":
-            matplotlib.pyplot.bar(range(self.generations_completed + 1), self.best_solutions_fitness, linewidth=linewidth, color=color)
-        matplotlib.pyplot.title(title, fontsize=font_size)
-        matplotlib.pyplot.xlabel(xlabel, fontsize=font_size)
-        matplotlib.pyplot.ylabel(ylabel, fontsize=font_size)
-
-        if not save_dir is None:
-            matplotlib.pyplot.savefig(fname=save_dir,
-                                      bbox_inches='tight')
-        matplotlib.pyplot.show()
-
-        return fig
-
-    def plot_new_solution_rate(self,
-                               title="PyGAD - Generation vs. New Solution Rate",
-                               xlabel="Generation",
-                               ylabel="New Solution Rate",
-                               linewidth=3,
-                               font_size=14,
-                               plot_type="plot",
-                               color="#3870FF",
-                               save_dir=None):
-
-        """
-        Creates, shows, and returns a figure that summarizes the rate of exploring new solutions. This method works only when save_solutions=True in the constructor of the pygad.GA class.
-
-        Accepts the following:
-            title: Figure title.
-            xlabel: Label on the X-axis.
-            ylabel: Label on the Y-axis.
-            linewidth: Line width of the plot. Defaults to 3.
-            font_size: Font size for the labels and title. Defaults to 14.
-            plot_type: Type of the plot which can be either "plot" (default), "scatter", or "bar".
-            color: Color of the plot which defaults to "#3870FF".
-            save_dir: Directory to save the figure.
-
-        Returns the figure.
-        """
-
-        if self.generations_completed < 1:
-            raise RuntimeError("The plot_new_solution_rate() method can only be called after completing at least 1 generation but ({generations_completed}) is completed.".format(generations_completed=self.generations_completed))
-
-        if self.save_solutions == False:
-            raise RuntimeError("The plot_new_solution_rate() method works only when save_solutions=True in the constructor of the pygad.GA class.")
-
-        unique_solutions = set()
-        num_unique_solutions_per_generation = []
-        for generation_idx in range(self.generations_completed):
-
-            len_before = len(unique_solutions)
-
-            start = generation_idx * self.sol_per_pop
-            end = start + self.sol_per_pop
-
-            for sol in self.solutions[start:end]:
-                unique_solutions.add(tuple(sol))
-
-            len_after = len(unique_solutions)
-
-            generation_num_unique_solutions = len_after - len_before
-            num_unique_solutions_per_generation.append(generation_num_unique_solutions)
-
-        fig = matplotlib.pyplot.figure()
-        if plot_type == "plot":
-            matplotlib.pyplot.plot(num_unique_solutions_per_generation, linewidth=linewidth, color=color)
-        elif plot_type == "scatter":
-            matplotlib.pyplot.scatter(range(self.generations_completed), num_unique_solutions_per_generation, linewidth=linewidth, color=color)
-        elif plot_type == "bar":
-            matplotlib.pyplot.bar(range(self.generations_completed), num_unique_solutions_per_generation, linewidth=linewidth, color=color)
-        matplotlib.pyplot.title(title, fontsize=font_size)
-        matplotlib.pyplot.xlabel(xlabel, fontsize=font_size)
-        matplotlib.pyplot.ylabel(ylabel, fontsize=font_size)
-
-        if not save_dir is None:
-            matplotlib.pyplot.savefig(fname=save_dir,
-                                      bbox_inches='tight')
-        matplotlib.pyplot.show()
-
-        return fig
-
-    def plot_genes(self,
-                   title="PyGAD - Gene",
-                   xlabel="Gene",
-                   ylabel="Value",
-                   linewidth=3,
-                   font_size=14,
-                   plot_type="plot",
-                   graph_type="plot",
-                   fill_color="#3870FF",
-                   color="black",
-                   solutions="all",
-                   save_dir=None):
-
-        """
-        Creates, shows, and returns a figure with number of subplots equal to the number of genes. Each subplot shows the gene value for each generation.
-        This method works only when save_solutions=True in the constructor of the pygad.GA class.
-        It also works only after completing at least 1 generation. If no generation is completed, an exception is raised.
-
-        Accepts the following:
-            title: Figure title.
-            xlabel: Label on the X-axis.
-            ylabel: Label on the Y-axis.
-            linewidth: Line width of the plot. Defaults to 3.
-            font_size: Font size for the labels and title. Defaults to 14.
-            plot_type: Type of the plot which can be either "plot" (default), "scatter", or "bar".
-            graph_type: Type of the graph which can be either "plot" (default), "boxplot", or "histogram".
-            fill_color: Fill color of the graph which defaults to "#3870FF". This has no effect if graph_type="plot".
-            color: Color of the plot which defaults to "black".
-            solutions: Defaults to "all" which means use all solutions. If "best" then only the best solutions are used.
-            save_dir: Directory to save the figure.
-
-        Returns the figure.
-        """
-
-        if self.generations_completed < 1:
-            raise RuntimeError("The plot_genes() method can only be called after completing at least 1 generation but ({generations_completed}) is completed.".format(generations_completed=self.generations_completed))
-
-        if type(solutions) is str:
-            if solutions == 'all':
-                if self.save_solutions:
-                    solutions_to_plot = numpy.array(self.solutions)
-                else:
-                    raise RuntimeError("The plot_genes() method with solutions='all' can only be called if 'save_solutions=True' in the pygad.GA class constructor.")
-            elif solutions == 'best':
-                if self.save_best_solutions:
-                    solutions_to_plot = self.best_solutions
-                else:
-                    raise RuntimeError("The plot_genes() method with solutions='best' can only be called if 'save_best_solutions=True' in the pygad.GA class constructor.")
-            else:
-                raise RuntimeError("The solutions parameter can be either 'all' or 'best' but {solutions} found.".format(solutions=solutions))
-        else:
-            raise RuntimeError("The solutions parameter must be a string but {solutions_type} found.".format(solutions_type=type(solutions)))
-
-        if graph_type == "plot":
-            # num_rows will be always be >= 1
-            # num_cols can only be 0 if num_genes=1
-            num_rows = int(numpy.ceil(self.num_genes/5.0))
-            num_cols = int(numpy.ceil(self.num_genes/num_rows))
-
-            if num_cols == 0:
-                figsize = (10, 8)
-                # There is only a single gene
-                fig, ax = matplotlib.pyplot.subplots(num_rows, figsize=figsize)
-                if plot_type == "plot":
-                    ax.plot(solutions_to_plot[:, 0], linewidth=linewidth, color=fill_color)
-                elif plot_type == "scatter":
-                    ax.scatter(range(self.generations_completed + 1), solutions_to_plot[:, 0], linewidth=linewidth, color=fill_color)
-                elif plot_type == "bar":
-                    ax.bar(range(self.generations_completed + 1), solutions_to_plot[:, 0], linewidth=linewidth, color=fill_color)
-                ax.set_xlabel(0, fontsize=font_size)
-            else:
-                fig, axs = matplotlib.pyplot.subplots(num_rows, num_cols)
-
-                if num_cols == 1 and num_rows == 1:
-                    fig.set_figwidth(5 * num_cols)
-                    fig.set_figheight(4)
-                    axs.plot(solutions_to_plot[:, 0], linewidth=linewidth, color=fill_color)
-                    axs.set_xlabel("Gene " + str(0), fontsize=font_size)
-                elif num_cols == 1 or num_rows == 1:
-                    fig.set_figwidth(5 * num_cols)
-                    fig.set_figheight(4)
-                    for gene_idx in range(len(axs)):
-                        if plot_type == "plot":
-                            axs[gene_idx].plot(solutions_to_plot[:, gene_idx], linewidth=linewidth, color=fill_color)
-                        elif plot_type == "scatter":
-                            axs[gene_idx].scatter(range(solutions_to_plot.shape[0]), solutions_to_plot[:, gene_idx], linewidth=linewidth, color=fill_color)
-                        elif plot_type == "bar":
-                            axs[gene_idx].bar(range(solutions_to_plot.shape[0]), solutions_to_plot[:, gene_idx], linewidth=linewidth, color=fill_color)
-                        axs[gene_idx].set_xlabel("Gene " + str(gene_idx), fontsize=font_size)
-                else:
-                    gene_idx = 0
-                    fig.set_figwidth(25)
-                    fig.set_figheight(4*num_rows)
-                    for row_idx in range(num_rows):
-                        for col_idx in range(num_cols):
-                            if gene_idx >= self.num_genes:
-                                # axs[row_idx, col_idx].remove()
-                                break
-                            if plot_type == "plot":
-                                axs[row_idx, col_idx].plot(solutions_to_plot[:, gene_idx], linewidth=linewidth, color=fill_color)
-                            elif plot_type == "scatter":
-                                axs[row_idx, col_idx].scatter(range(solutions_to_plot.shape[0]), solutions_to_plot[:, gene_idx], linewidth=linewidth, color=fill_color)
-                            elif plot_type == "bar":
-                                axs[row_idx, col_idx].bar(range(solutions_to_plot.shape[0]), solutions_to_plot[:, gene_idx], linewidth=linewidth, color=fill_color)
-                            axs[row_idx, col_idx].set_xlabel("Gene " + str(gene_idx), fontsize=font_size)
-                            gene_idx += 1
-
-            fig.suptitle(title, fontsize=font_size, y=1.001)
-            matplotlib.pyplot.tight_layout()
-
-        elif graph_type == "boxplot":
-            fig = matplotlib.pyplot.figure(1, figsize=(0.7*self.num_genes, 6))
-
-            # Create an axes instance
-            ax = fig.add_subplot(111)
-            boxeplots = ax.boxplot(solutions_to_plot,
-                                   labels=range(self.num_genes),
-                                   patch_artist=True)
-            # adding horizontal grid lines
-            ax.yaxis.grid(True)
-
-            for box in boxeplots['boxes']:
-                # change outline color
-                box.set(color='black', linewidth=linewidth)
-                # change fill color https://color.adobe.com/create/color-wheel
-                box.set_facecolor(fill_color)
-
-            for whisker in boxeplots['whiskers']:
-                whisker.set(color=color, linewidth=linewidth)
-            for median in boxeplots['medians']:
-                median.set(color=color, linewidth=linewidth)
-            for cap in boxeplots['caps']:
-                cap.set(color=color, linewidth=linewidth)
-
-            matplotlib.pyplot.title(title, fontsize=font_size)
-            matplotlib.pyplot.xlabel(xlabel, fontsize=font_size)
-            matplotlib.pyplot.ylabel(ylabel, fontsize=font_size)
-            matplotlib.pyplot.tight_layout()
-
-        elif graph_type == "histogram":
-            # num_rows will be always be >= 1
-            # num_cols can only be 0 if num_genes=1
-            num_rows = int(numpy.ceil(self.num_genes/5.0))
-            num_cols = int(numpy.ceil(self.num_genes/num_rows))
-
-            if num_cols == 0:
-                figsize = (10, 8)
-                # There is only a single gene
-                fig, ax = matplotlib.pyplot.subplots(num_rows,
-                                                     figsize=figsize)
-                ax.hist(solutions_to_plot[:, 0], color=fill_color)
-                ax.set_xlabel(0, fontsize=font_size)
-            else:
-                fig, axs = matplotlib.pyplot.subplots(num_rows, num_cols)
-
-                if num_cols == 1 and num_rows == 1:
-                    fig.set_figwidth(4 * num_cols)
-                    fig.set_figheight(3)
-                    axs.hist(solutions_to_plot[:, 0],
-                             color=fill_color,
-                             rwidth=0.95)
-                    axs.set_xlabel("Gene " + str(0), fontsize=font_size)
-                elif num_cols == 1 or num_rows == 1:
-                    fig.set_figwidth(4 * num_cols)
-                    fig.set_figheight(3)
-                    for gene_idx in range(len(axs)):
-                        axs[gene_idx].hist(solutions_to_plot[:, gene_idx],
-                                           color=fill_color,
-                                           rwidth=0.95)
-                        axs[gene_idx].set_xlabel("Gene " + str(gene_idx), fontsize=font_size)
-                else:
-                    gene_idx = 0
-                    fig.set_figwidth(20)
-                    fig.set_figheight(3*num_rows)
-                    for row_idx in range(num_rows):
-                        for col_idx in range(num_cols):
-                            if gene_idx >= self.num_genes:
-                                # axs[row_idx, col_idx].remove()
-                                break
-                            axs[row_idx, col_idx].hist(solutions_to_plot[:, gene_idx],
-                                                       color=fill_color,
-                                                       rwidth=0.95)
-                            axs[row_idx, col_idx].set_xlabel("Gene " + str(gene_idx), fontsize=font_size)
-                            gene_idx += 1
-
-            fig.suptitle(title, fontsize=font_size, y=1.001)
-            matplotlib.pyplot.tight_layout()
-
-        if not save_dir is None:
-            matplotlib.pyplot.savefig(fname=save_dir,
-                                      bbox_inches='tight')
-
-        matplotlib.pyplot.show()
-
-        return fig
-
-    def save(self, filename):
-
-        """
-        Saves the genetic algorithm instance:
-            -filename: Name of the file to save the instance. No extension is needed.
-        """
-
-        with open(filename + ".pkl", 'wb') as file:
-            pickle.dump(self, file)
-
-def load(filename):
-
-    """
-    Reads a saved instance of the genetic algorithm:
-        -filename: Name of the file to read the instance. No extension is needed.
-    Returns the genetic algorithm instance.
-    """
-
-    try:
-        with open(filename + ".pkl", 'rb') as file:
-            ga_in = pickle.load(file)
-    except FileNotFoundError:
-        raise FileNotFoundError("Error reading the file {filename}. Please check your inputs.".format(filename=filename))
-    except:
-        raise BaseException("Error loading the file. If the file already exists, please reload all the functions previously used (e.g. fitness function).")
-    return ga_in
+import numpy
+import random
+import matplotlib.pyplot
+import pickle
+import time
+import warnings
+import inspect
+import concurrent.futures
+
+class GA:
+
+    supported_int_types = [int, numpy.int8, numpy.int16, numpy.int32, numpy.int64, numpy.uint, numpy.uint8, numpy.uint16, numpy.uint32, numpy.uint64]
+    supported_float_types = [float, numpy.float16, numpy.float32, numpy.float64]
+    supported_int_float_types = supported_int_types + supported_float_types
+
+    def __init__(self,
+                 num_generations,
+                 num_parents_mating,
+                 fitness_func,
+                 initial_population=None,
+                 sol_per_pop=None,
+                 num_genes=None,
+                 init_range_low=-4,
+                 init_range_high=4,
+                 gene_type=float,
+                 parent_selection_type="sss",
+                 keep_parents=-1,
+                 keep_elitism=1,
+                 K_tournament=3,
+                 crossover_type="single_point",
+                 crossover_probability=None,
+                 mutation_type="random",
+                 mutation_probability=None,
+                 mutation_by_replacement=False,
+                 mutation_percent_genes='default',
+                 mutation_num_genes=None,
+                 random_mutation_min_val=-1.0,
+                 random_mutation_max_val=1.0,
+                 gene_space=None,
+                 allow_duplicate_genes=True,
+                 on_start=None,
+                 on_fitness=None,
+                 on_parents=None,
+                 on_crossover=None,
+                 on_mutation=None,
+                 callback_generation=None,
+                 on_generation=None,
+                 on_stop=None,
+                 delay_after_gen=0.0,
+                 save_best_solutions=False,
+                 save_solutions=False,
+                 suppress_warnings=False,
+                 stop_criteria=None,
+                 parallel_processing=None,
+                 random_seed=None):
+
+        """
+        The constructor of the GA class accepts all parameters required to create an instance of the GA class. It validates such parameters.
+
+        num_generations: Number of generations.
+        num_parents_mating: Number of solutions to be selected as parents in the mating pool.
+
+        fitness_func: Accepts a function that must accept 2 parameters (a single solution and its index in the population) and return the fitness value of the solution. Available starting from PyGAD 1.0.17 until 1.0.20 with a single parameter representing the solution. Changed in PyGAD 2.0.0 and higher to include the second parameter representing the solution index.
+
+        initial_population: A user-defined initial population. It is useful when the user wants to start the generations with a custom initial population. It defaults to None which means no initial population is specified by the user. In this case, PyGAD creates an initial population using the 'sol_per_pop' and 'num_genes' parameters. An exception is raised if the 'initial_population' is None while any of the 2 parameters ('sol_per_pop' or 'num_genes') is also None.
+        sol_per_pop: Number of solutions in the population.
+        num_genes: Number of parameters in the function.
+
+        init_range_low: The lower value of the random range from which the gene values in the initial population are selected. It defaults to -4. Available in PyGAD 1.0.20 and higher.
+        init_range_high: The upper value of the random range from which the gene values in the initial population are selected. It defaults to -4. Available in PyGAD 1.0.20.
+        # It is OK to set the value of any of the 2 parameters ('init_range_low' and 'init_range_high') to be equal, higher or lower than the other parameter (i.e. init_range_low is not needed to be lower than init_range_high).
+
+        gene_type: The type of the gene. It is assigned to any of these types (int, float, numpy.int, numpy.int8, numpy.int16, numpy.int32, numpy.int64, numpy.uint, numpy.uint8, numpy.uint16, numpy.uint32, numpy.uint64, numpy.float, numpy.float16, numpy.float32, numpy.float64) and forces all the genes to be of that type.
+
+        parent_selection_type: Type of parent selection.
+        keep_parents: If 0, this means no parent in the current population will be used in the next population. If -1, this means all parents in the current population will be used in the next population. If set to a value > 0, then the specified value refers to the number of parents in the current population to be used in the next population. Some parent selection operators such as rank selection, favor population diversity and therefore keeping the parents in the next generation can be beneficial. However, some other parent selection operators, such as roulette wheel selection (RWS), have higher selection pressure and keeping more than one parent in the next generation can seriously harm population diversity. This parameter have an effect only when the keep_elitism parameter is 0. Thanks to Prof. Fernando Jiménez Barrionuevo (http://webs.um.es/fernan) for editing this sentence.
+        K_tournament: When the value of 'parent_selection_type' is 'tournament', the 'K_tournament' parameter specifies the number of solutions from which a parent is selected randomly.
+
+        keep_elitism: Added in PyGAD 2.18.0. It can take the value 0 or a positive integer that satisfies (0 <= keep_elitism <= sol_per_pop). It defaults to 1 which means only the best solution in the current generation is kept in the next generation. If assigned 0, this means it has no effect. If assigned a positive integer K, then the best K solutions are kept in the next generation. It cannot be assigned a value greater than the value assigned to the sol_per_pop parameter. If this parameter has a value different than 0, then the keep_parents parameter will have no effect.
+
+        crossover_type: Type of the crossover opreator. If  crossover_type=None, then the crossover step is bypassed which means no crossover is applied and thus no offspring will be created in the next generations. The next generation will use the solutions in the current population.
+        crossover_probability: The probability of selecting a solution for the crossover operation. If the solution probability is <= crossover_probability, the solution is selected. The value must be between 0 and 1 inclusive.
+
+        mutation_type: Type of the mutation opreator. If mutation_type=None, then the mutation step is bypassed which means no mutation is applied and thus no changes are applied to the offspring created using the crossover operation. The offspring will be used unchanged in the next generation.
+        mutation_probability: The probability of selecting a gene for the mutation operation. If the gene probability is <= mutation_probability, the gene is selected. It accepts either a single value for fixed mutation or a list/tuple/numpy.ndarray of 2 values for adaptive mutation. The values must be between 0 and 1 inclusive. If specified, then no need for the 2 parameters mutation_percent_genes and mutation_num_genes.
+
+        mutation_by_replacement: An optional bool parameter. It works only when the selected type of mutation is random (mutation_type="random"). In this case, setting mutation_by_replacement=True means replace the gene by the randomly generated value. If False, then it has no effect and random mutation works by adding the random value to the gene.
+
+        mutation_percent_genes: Percentage of genes to mutate which defaults to the string 'default' which means 10%. This parameter has no action if any of the 2 parameters mutation_probability or mutation_num_genes exist.
+        mutation_num_genes: Number of genes to mutate which defaults to None. If the parameter mutation_num_genes exists, then no need for the parameter mutation_percent_genes. This parameter has no action if the mutation_probability parameter exists.
+        random_mutation_min_val: The minimum value of the range from which a random value is selected to be added to the selected gene(s) to mutate. It defaults to -1.0.
+        random_mutation_max_val: The maximum value of the range from which a random value is selected to be added to the selected gene(s) to mutate. It defaults to 1.0.
+
+        gene_space: It accepts a list of all possible values of the gene. This list is used in the mutation step. Should be used only if the gene space is a set of discrete values. No need for the 2 parameters (random_mutation_min_val and random_mutation_max_val) if the parameter gene_space exists. Added in PyGAD 2.5.0. In PyGAD 2.11.0, the gene_space can be assigned a dict.
+
+        on_start: Accepts a function to be called only once before the genetic algorithm starts its evolution. This function must accept a single parameter representing the instance of the genetic algorithm. Added in PyGAD 2.6.0.
+        on_fitness: Accepts a function to be called after calculating the fitness values of all solutions in the population. This function must accept 2 parameters: the first one represents the instance of the genetic algorithm and the second one is a list of all solutions' fitness values. Added in PyGAD 2.6.0.
+        on_parents: Accepts a function to be called after selecting the parents that mates. This function must accept 2 parameters: the first one represents the instance of the genetic algorithm and the second one represents the selected parents. Added in PyGAD 2.6.0.
+        on_crossover: Accepts a function to be called each time the crossover operation is applied. This function must accept 2 parameters: the first one represents the instance of the genetic algorithm and the second one represents the offspring generated using crossover. Added in PyGAD 2.6.0.
+        on_mutation: Accepts a function to be called each time the mutation operation is applied. This function must accept 2 parameters: the first one represents the instance of the genetic algorithm and the second one represents the offspring after applying the mutation. Added in PyGAD 2.6.0.
+        callback_generation: Accepts a function to be called after each generation. This function must accept a single parameter representing the instance of the genetic algorithm. If the function returned "stop", then the run() method stops without completing the other generations. Starting from PyGAD 2.6.0, the callback_generation parameter is deprecated and should be replaced by the on_generation parameter.
+        on_generation: Accepts a function to be called after each generation. This function must accept a single parameter representing the instance of the genetic algorithm. If the function returned "stop", then the run() method stops without completing the other generations. Added in PyGAD 2.6.0.
+        on_stop: Accepts a function to be called only once exactly before the genetic algorithm stops or when it completes all the generations. This function must accept 2 parameters: the first one represents the instance of the genetic algorithm and the second one is a list of fitness values of the last population's solutions. Added in PyGAD 2.6.0.
+
+        delay_after_gen: Added in PyGAD 2.4.0. It accepts a non-negative number specifying the number of seconds to wait after a generation completes and before going to the next generation. It defaults to 0.0 which means no delay after the generation.
+
+        save_best_solutions: Added in PyGAD 2.9.0 and its type is bool. If True, then the best solution in each generation is saved into the 'best_solutions' attribute. Use this parameter with caution as it may cause memory overflow when either the number of generations or the number of genes is large.
+        save_solutions: Added in PyGAD 2.15.0 and its type is bool. If True, then all solutions in each generation are saved into the 'solutions' attribute. Use this parameter with caution as it may cause memory overflow when either the number of generations, number of genes, or number of solutions in population is large.
+
+        suppress_warnings: Added in PyGAD 2.10.0 and its type is bool. If True, then no warning messages will be displayed. It defaults to False.
+
+        allow_duplicate_genes: Added in PyGAD 2.13.0. If True, then a solution/chromosome may have duplicate gene values. If False, then each gene will have a unique value in its solution.
+
+        stop_criteria: Added in PyGAD 2.15.0. It is assigned to some criteria to stop the evolution if at least one criterion holds.
+
+        parallel_processing: Added in PyGAD 2.17.0. Defaults to `None` which means no parallel processing is used. If a positive integer is assigned, it specifies the number of threads to be used. If a list or a tuple of exactly 2 elements is assigned, then: 1) The first element can be either "process" or "thread" to specify whether processes or threads are used, respectively. 2) The second element can be: 1) A positive integer to select the maximum number of processes or threads to be used. 2) 0 to indicate that parallel processing is not used. This is identical to setting 'parallel_processing=None'. 3) None to use the default value as calculated by the concurrent.futures module.
+    
+        random_seed: Added in PyGAD 2.18.0. It defines the random seed to be used by the random function generators (we use random functions in the NumPy and random modules). This helps to reproduce the same results by setting the same random seed.
+        """
+
+        self.random_seed = random_seed
+        if random_seed is None:
+            pass
+        else:
+            numpy.random.seed(self.random_seed)
+            random.seed(self.random_seed)
+
+        # If suppress_warnings is bool and its valud is False, then print warning messages.
+        if type(suppress_warnings) is bool:
+            self.suppress_warnings = suppress_warnings
+        else:
+            self.valid_parameters = False
+            raise TypeError("The expected type of the 'suppress_warnings' parameter is bool but {suppress_warnings_type} found.".format(suppress_warnings_type=type(suppress_warnings)))
+
+        # Validating mutation_by_replacement
+        if not (type(mutation_by_replacement) is bool):
+            self.valid_parameters = False
+            raise TypeError("The expected type of the 'mutation_by_replacement' parameter is bool but ({mutation_by_replacement_type}) found.".format(mutation_by_replacement_type=type(mutation_by_replacement)))
+
+        self.mutation_by_replacement = mutation_by_replacement
+
+        # Validate gene_space
+        self.gene_space_nested = False
+        if type(gene_space) is type(None):
+            pass
+        elif type(gene_space) in [list, tuple, range, numpy.ndarray]:
+            if len(gene_space) == 0:
+                self.valid_parameters = False
+                raise ValueError("'gene_space' cannot be empty (i.e. its length must be >= 0).")
+            else:
+                for index, el in enumerate(gene_space):
+                    if type(el) in [list, tuple, range, numpy.ndarray]:
+                        if len(el) == 0:
+                            self.valid_parameters = False
+                            raise ValueError("The element indexed {index} of 'gene_space' with type {el_type} cannot be empty (i.e. its length must be >= 0).".format(index=index, el_type=type(el)))
+                        else:
+                            for val in el:
+                                if not (type(val) in [type(None)] + GA.supported_int_float_types):
+                                    raise TypeError("All values in the sublists inside the 'gene_space' attribute must be numeric of type int/float/None but ({val}) of type {typ} found.".format(val=val, typ=type(val)))
+                        self.gene_space_nested = True
+                    elif type(el) == type(None):
+                        pass
+                        # self.gene_space_nested = True
+                    elif type(el) is dict:
+                        if len(el.items()) == 2:
+                            if ('low' in el.keys()) and ('high' in el.keys()):
+                                pass
+                            else:
+                                self.valid_parameters = False
+                                raise ValueError("When an element in the 'gene_space' parameter is of type dict, then it can have the keys 'low', 'high', and 'step' (optional) but the following keys found: {gene_space_dict_keys}".format(gene_space_dict_keys=el.keys()))
+                        elif len(el.items()) == 3:
+                            if ('low' in el.keys()) and ('high' in el.keys()) and ('step' in el.keys()):
+                                pass
+                            else:
+                                self.valid_parameters = False
+                                raise ValueError("When an element in the 'gene_space' parameter is of type dict, then it can have the keys 'low', 'high', and 'step' (optional) but the following keys found: {gene_space_dict_keys}".format(gene_space_dict_keys=el.keys()))
+                        else:
+                            self.valid_parameters = False
+                            raise ValueError("When an element in the 'gene_space' parameter is of type dict, then it must have only 2 items but ({num_items}) items found.".format(num_items=len(el.items())))
+                        self.gene_space_nested = True
+                    elif not (type(el) in GA.supported_int_float_types):
+                        self.valid_parameters = False
+                        raise TypeError("Unexpected type {el_type} for the element indexed {index} of 'gene_space'. The accepted types are list/tuple/range/numpy.ndarray of numbers, a single number (int/float), or None.".format(index=index, el_type=type(el)))
+
+        elif type(gene_space) is dict:
+            if len(gene_space.items()) == 2:
+                if ('low' in gene_space.keys()) and ('high' in gene_space.keys()):
+                    pass
+                else:
+                    self.valid_parameters = False
+                    raise ValueError("When the 'gene_space' parameter is of type dict, then it can have only the keys 'low', 'high', and 'step' (optional) but the following keys found: {gene_space_dict_keys}".format(gene_space_dict_keys=gene_space.keys()))
+            elif len(gene_space.items()) == 3:
+                if ('low' in gene_space.keys()) and ('high' in gene_space.keys()) and  ('step' in gene_space.keys()):
+                    pass
+                else:
+                    self.valid_parameters = False
+                    raise ValueError("When the 'gene_space' parameter is of type dict, then it can have only the keys 'low', 'high', and 'step' (optional) but the following keys found: {gene_space_dict_keys}".format(gene_space_dict_keys=gene_space.keys()))
+            else:
+                self.valid_parameters = False
+                raise ValueError("When the 'gene_space' parameter is of type dict, then it must have only 2 items but ({num_items}) items found.".format(num_items=len(gene_space.items())))
+
+        else:
+            self.valid_parameters = False
+            raise TypeError("The expected type of 'gene_space' is list, tuple, range, or numpy.ndarray but ({gene_space_type}) found.".format(gene_space_type=type(gene_space)))
+
+        self.gene_space = gene_space
+
+        # Validate init_range_low and init_range_high
+        if type(init_range_low) in GA.supported_int_float_types:
+            if type(init_range_high) in GA.supported_int_float_types:
+                self.init_range_low = init_range_low
+                self.init_range_high = init_range_high
+            else:
+                self.valid_parameters = False
+                raise ValueError("The value passed to the 'init_range_high' parameter must be either integer or floating-point number but the value ({init_range_high_value}) of type {init_range_high_type} found.".format(init_range_high_value=init_range_high, init_range_high_type=type(init_range_high)))
+        else:
+            self.valid_parameters = False
+            raise ValueError("The value passed to the 'init_range_low' parameter must be either integer or floating-point number but the value ({init_range_low_value}) of type {init_range_low_type} found.".format(init_range_low_value=init_range_low, init_range_low_type=type(init_range_low)))
+
+
+        # Validate random_mutation_min_val and random_mutation_max_val
+        if type(random_mutation_min_val) in GA.supported_int_float_types:
+            if type(random_mutation_max_val) in GA.supported_int_float_types:
+                if random_mutation_min_val == random_mutation_max_val:
+                    if not self.suppress_warnings: warnings.warn("The values of the 2 parameters 'random_mutation_min_val' and 'random_mutation_max_val' are equal and this causes a fixed change to all genes.")
+            else:
+                self.valid_parameters = False
+                raise TypeError("The expected type of the 'random_mutation_max_val' parameter is numeric but ({random_mutation_max_val_type}) found.".format(random_mutation_max_val_type=type(random_mutation_max_val)))
+        else:
+            self.valid_parameters = False
+            raise TypeError("The expected type of the 'random_mutation_min_val' parameter is numeric but ({random_mutation_min_val_type}) found.".format(random_mutation_min_val_type=type(random_mutation_min_val)))
+        self.random_mutation_min_val = random_mutation_min_val
+        self.random_mutation_max_val = random_mutation_max_val
+
+        # Validate gene_type
+        if gene_type in GA.supported_int_float_types:
+            self.gene_type = [gene_type, None]
+            self.gene_type_single = True
+        # A single data type of float with precision.
+        elif len(gene_type) == 2 and gene_type[0] in GA.supported_float_types and (type(gene_type[1]) in GA.supported_int_types or gene_type[1] is None):
+            self.gene_type = gene_type
+            self.gene_type_single = True
+        elif type(gene_type) in [list, tuple, numpy.ndarray]:
+            if not len(gene_type) == num_genes:
+                self.valid_parameters = False
+                raise ValueError("When the parameter 'gene_type' is nested, then it can be either [float, int<precision>] or with length equal to the value passed to the 'num_genes' parameter. Instead, value {gene_type_val} with len(gene_type) ({len_gene_type}) != len(num_genes) ({num_genes}) found.".format(gene_type_val=gene_type, len_gene_type=len(gene_type), num_genes=num_genes))
+            for gene_type_idx, gene_type_val in enumerate(gene_type):
+                if gene_type_val in GA.supported_float_types:
+                    # If the gene type is float and no precision is passed, set it to None.
+                    gene_type[gene_type_idx] = [gene_type_val, None]
+                elif gene_type_val in GA.supported_int_types:
+                    gene_type[gene_type_idx] = [gene_type_val, None]
+                elif type(gene_type_val) in [list, tuple, numpy.ndarray]:
+                    # A float type is expected in a list/tuple/numpy.ndarray of length 2.
+                    if len(gene_type_val) == 2:
+                        if gene_type_val[0] in GA.supported_float_types:
+                            if type(gene_type_val[1]) in GA.supported_int_types:
+                                pass
+                            else:
+                                self.valid_parameters = False
+                                raise TypeError("In the 'gene_type' parameter, the precision for float gene data types must be an integer but the element {gene_type_val} at index {gene_type_idx} has a precision of {gene_type_precision_val} with type {gene_type_type} .".format(gene_type_val=gene_type_val, gene_type_precision_val=gene_type_val[1], gene_type_type=gene_type_val[0], gene_type_idx=gene_type_idx))
+                        else:
+                            self.valid_parameters = False
+                            raise TypeError("In the 'gene_type' parameter, a precision is expected only for float gene data types but the element {gene_type} found at index {gene_type_idx}. Note that the data type must be at index 0 followed by precision at index 1.".format(gene_type=gene_type_val, gene_type_idx=gene_type_idx))
+                    else:
+                        self.valid_parameters = False
+                        raise ValueError("In the 'gene_type' parameter, a precision is specified in a list/tuple/numpy.ndarray of length 2 but value ({gene_type_val}) of type {gene_type_type} with length {gene_type_length} found at index {gene_type_idx}.".format(gene_type_val=gene_type_val, gene_type_type=type(gene_type_val), gene_type_idx=gene_type_idx, gene_type_length=len(gene_type_val)))
+                else:
+                    self.valid_parameters = False
+                    raise ValueError("When a list/tuple/numpy.ndarray is assigned to the 'gene_type' parameter, then its elements must be of integer, floating-point, list, tuple, or numpy.ndarray data types but the value ({gene_type_val}) of type {gene_type_type} found at index {gene_type_idx}.".format(gene_type_val=gene_type_val, gene_type_type=type(gene_type_val), gene_type_idx=gene_type_idx))
+            self.gene_type = gene_type
+            self.gene_type_single = False
+        else:
+            self.valid_parameters = False
+            raise ValueError("The value passed to the 'gene_type' parameter must be either a single integer, floating-point, list, tuple, or numpy.ndarray but ({gene_type_val}) of type {gene_type_type} found.".format(gene_type_val=gene_type, gene_type_type=type(gene_type)))
+
+        # Build the initial population
+        if initial_population is None:
+            if (sol_per_pop is None) or (num_genes is None):
+                self.valid_parameters = False
+                raise TypeError("Error creating the initial population\n\nWhen the parameter initial_population is None, then neither of the 2 parameters sol_per_pop and num_genes can be None at the same time.\nThere are 2 options to prepare the initial population:\n1) Create an initial population and assign it to the initial_population parameter. In this case, the values of the 2 parameters sol_per_pop and num_genes will be deduced.\n2) Allow the genetic algorithm to create the initial population automatically by passing valid integer values to the sol_per_pop and num_genes parameters.")
+            elif (type(sol_per_pop) is int) and (type(num_genes) is int):
+                # Validating the number of solutions in the population (sol_per_pop)
+                if sol_per_pop <= 0:
+                    self.valid_parameters = False
+                    raise ValueError("The number of solutions in the population (sol_per_pop) must be > 0 but ({sol_per_pop}) found. \nThe following parameters must be > 0: \n1) Population size (i.e. number of solutions per population) (sol_per_pop).\n2) Number of selected parents in the mating pool (num_parents_mating).\n".format(sol_per_pop=sol_per_pop))
+                # Validating the number of gene.
+                if (num_genes <= 0):
+                    self.valid_parameters = False
+                    raise ValueError("The number of genes cannot be <= 0 but ({num_genes}) found.\n".format(num_genes=num_genes))
+                # When initial_population=None and the 2 parameters sol_per_pop and num_genes have valid integer values, then the initial population is created.
+                # Inside the initialize_population() method, the initial_population attribute is assigned to keep the initial population accessible.
+                self.num_genes = num_genes # Number of genes in the solution.
+
+                # In case the 'gene_space' parameter is nested, then make sure the number of its elements equals to the number of genes.
+                if self.gene_space_nested:
+                    if len(gene_space) != self.num_genes:
+                        self.valid_parameters = False
+                        raise ValueError("When the parameter 'gene_space' is nested, then its length must be equal to the value passed to the 'num_genes' parameter. Instead, length of gene_space ({len_gene_space}) != num_genes ({num_genes})".format(len_gene_space=len(gene_space), num_genes=self.num_genes))
+
+                self.sol_per_pop = sol_per_pop # Number of solutions in the population.
+                self.initialize_population(self.init_range_low, self.init_range_high, allow_duplicate_genes, True, self.gene_type)
+            else:
+                self.valid_parameters = False
+                raise TypeError("The expected type of both the sol_per_pop and num_genes parameters is int but ({sol_per_pop_type}) and {num_genes_type} found.".format(sol_per_pop_type=type(sol_per_pop), num_genes_type=type(num_genes)))
+        elif numpy.array(initial_population).ndim != 2:
+            self.valid_parameters = False
+            raise ValueError("A 2D list is expected to the initail_population parameter but a ({initial_population_ndim}-D) list found.".format(initial_population_ndim=numpy.array(initial_population).ndim))
+        else:
+            # Forcing the initial_population array to have the data type assigned to the gene_type parameter.
+            if self.gene_type_single == True:
+                if self.gene_type[1] == None:
+                    self.initial_population = numpy.array(initial_population, dtype=self.gene_type[0])
+                else:
+                    self.initial_population = numpy.round(numpy.array(initial_population, dtype=self.gene_type[0]), self.gene_type[1])
+            else:
+                initial_population = numpy.array(initial_population)
+                self.initial_population = numpy.zeros(shape=(initial_population.shape[0], initial_population.shape[1]), dtype=object)
+                for gene_idx in range(initial_population.shape[1]):
+                    if self.gene_type[gene_idx][1] is None:
+                        self.initial_population[:, gene_idx] = numpy.asarray(initial_population[:, gene_idx],
+                                                                             dtype=self.gene_type[gene_idx][0])
+                    else:
+                        self.initial_population[:, gene_idx] = numpy.round(numpy.asarray(initial_population[:, gene_idx],
+                                                                                         dtype=self.gene_type[gene_idx][0]),
+                                                                           self.gene_type[gene_idx][1])
+
+            self.population = self.initial_population.copy() # A NumPy array holding the initial population.
+            self.num_genes = self.initial_population.shape[1] # Number of genes in the solution.
+            self.sol_per_pop = self.initial_population.shape[0]  # Number of solutions in the population.
+            self.pop_size = (self.sol_per_pop,self.num_genes) # The population size.
+
+        # Round initial_population and population
+        self.initial_population = self.round_genes(self.initial_population)
+        self.population = self.round_genes(self.population)
+
+        # In case the 'gene_space' parameter is nested, then make sure the number of its elements equals to the number of genes.
+        if self.gene_space_nested:
+            if len(gene_space) != self.num_genes:
+                self.valid_parameters = False
+                raise ValueError("When the parameter 'gene_space' is nested, then its length must be equal to the value passed to the 'num_genes' parameter. Instead, length of gene_space ({len_gene_space}) != num_genes ({len_num_genes})".format(len_gene_space=len(gene_space), len_num_genes=self.num_genes))
+
+        # Validating the number of parents to be selected for mating (num_parents_mating)
+        if num_parents_mating <= 0:
+            self.valid_parameters = False
+            raise ValueError("The number of parents mating (num_parents_mating) parameter must be > 0 but ({num_parents_mating}) found. \nThe following parameters must be > 0: \n1) Population size (i.e. number of solutions per population) (sol_per_pop).\n2) Number of selected parents in the mating pool (num_parents_mating).\n".format(num_parents_mating=num_parents_mating))
+
+        # Validating the number of parents to be selected for mating: num_parents_mating
+        if (num_parents_mating > self.sol_per_pop):
+            self.valid_parameters = False
+            raise ValueError("The number of parents to select for mating ({num_parents_mating}) cannot be greater than the number of solutions in the population ({sol_per_pop}) (i.e., num_parents_mating must always be <= sol_per_pop).\n".format(num_parents_mating=num_parents_mating, sol_per_pop=self.sol_per_pop))
+
+        self.num_parents_mating = num_parents_mating
+
+        # crossover: Refers to the method that applies the crossover operator based on the selected type of crossover in the crossover_type property.
+        # Validating the crossover type: crossover_type
+        if (crossover_type is None):
+            self.crossover = None
+        elif callable(crossover_type):
+            # Check if the crossover_type is a function that accepts 3 paramaters.
+            # Allow for the possibility this is a class method (and the extra "self" parameter)
+            parameter_count = 4 if inspect.ismethod(crossover_type) else 3
+            if (crossover_type.__code__.co_argcount == parameter_count):
+                # The crossover function assigned to the crossover_type parameter is validated.
+                self.crossover = crossover_type
+            else:
+                self.valid_parameters = False
+                raise ValueError("When 'crossover_type' is assigned to a function, then this crossover function must accept 2 parameters:\n1) The selected parents.\n2) The size of the offspring to be produced.3) The instance from the pygad.GA class to retrieve any property like population, gene data type, gene space, etc.\n\nThe passed crossover function named '{funcname}' accepts {argcount} parameter(s).".format(funcname=crossover_type.__code__.co_name, argcount=crossover_type.__code__.co_argcount))
+        elif not (type(crossover_type) is str):
+            self.valid_parameters = False
+            raise TypeError("The expected type of the 'crossover_type' parameter is either callable or str but ({crossover_type}) found.".format(crossover_type=type(crossover_type)))
+        else: # type crossover_type is str
+            crossover_type = crossover_type.lower()
+            if (crossover_type == "single_point"):
+                self.crossover = self.single_point_crossover
+            elif (crossover_type == "two_points"):
+                self.crossover = self.two_points_crossover
+            elif (crossover_type == "uniform"):
+                self.crossover = self.uniform_crossover
+            elif (crossover_type == "scattered"):
+                self.crossover = self.scattered_crossover
+            else:
+                self.valid_parameters = False
+                raise TypeError("Undefined crossover type. \nThe assigned value to the crossover_type ({crossover_type}) parameter does not refer to one of the supported crossover types which are: \n-single_point (for single point crossover)\n-two_points (for two points crossover)\n-uniform (for uniform crossover)\n-scattered (for scattered crossover).\n".format(crossover_type=crossover_type))
+
+        self.crossover_type = crossover_type
+
+        # Calculate the value of crossover_probability
+        if crossover_probability is None:
+            self.crossover_probability = None
+        elif type(crossover_probability) in GA.supported_int_float_types:
+            if crossover_probability >= 0 and crossover_probability <= 1:
+                self.crossover_probability = crossover_probability
+            else:
+                self.valid_parameters = False
+                raise ValueError("The value assigned to the 'crossover_probability' parameter must be between 0 and 1 inclusive but ({crossover_probability_value}) found.".format(crossover_probability_value=crossover_probability))
+        else:
+            self.valid_parameters = False
+            raise TypeError("Unexpected type for the 'crossover_probability' parameter. Float is expected but ({crossover_probability_value}) of type {crossover_probability_type} found.".format(crossover_probability_value=crossover_probability, crossover_probability_type=type(crossover_probability)))
+
+        # mutation: Refers to the method that applies the mutation operator based on the selected type of mutation in the mutation_type property.
+        # Validating the mutation type: mutation_type
+        # "adaptive" mutation is supported starting from PyGAD 2.10.0
+        if mutation_type is None:
+            self.mutation = None
+        elif callable(mutation_type):
+            # Check if the mutation_type is a function that accepts 2 paramater.
+            # Allow for the possibility this is a class method (and the extra "self" parameter)
+            parameter_count = 3 if inspect.ismethod(mutation_type) else 2
+            if (mutation_type.__code__.co_argcount == parameter_count):
+                # The mutation function assigned to the mutation_type parameter is validated.
+                self.mutation = mutation_type
+            else:
+                self.valid_parameters = False
+                raise ValueError("When 'mutation_type' is assigned to a function, then this mutation function must accept 2 parameters:\n1) The offspring to be mutated.\n2) The instance from the pygad.GA class to retrieve any property like population, gene data type, gene space, etc.\n\nThe passed mutation function named '{funcname}' accepts {argcount} parameter(s).".format(funcname=mutation_type.__code__.co_name, argcount=mutation_type.__code__.co_argcount))
+        elif not (type(mutation_type) is str):
+            self.valid_parameters = False
+            raise TypeError("The expected type of the 'mutation_type' parameter is either callable or str but ({mutation_type}) found.".format(mutation_type=type(mutation_type)))
+        else: # type mutation_type is str
+            mutation_type = mutation_type.lower()
+            if (mutation_type == "random"):
+                self.mutation = self.random_mutation
+            elif (mutation_type == "swap"):
+                self.mutation = self.swap_mutation
+            elif (mutation_type == "scramble"):
+                self.mutation = self.scramble_mutation
+            elif (mutation_type == "inversion"):
+                self.mutation = self.inversion_mutation
+            elif (mutation_type == "adaptive"):
+                self.mutation = self.adaptive_mutation
+            else:
+                self.valid_parameters = False
+                raise TypeError("Undefined mutation type. \nThe assigned string value to the 'mutation_type' parameter ({mutation_type}) does not refer to one of the supported mutation types which are: \n-random (for random mutation)\n-swap (for swap mutation)\n-inversion (for inversion mutation)\n-scramble (for scramble mutation)\n-adaptive (for adaptive mutation).\n".format(mutation_type=mutation_type))
+
+        self.mutation_type = mutation_type
+
+        # Calculate the value of mutation_probability
+        if not (self.mutation_type is None):
+            if mutation_probability is None:
+                self.mutation_probability = None
+            elif (mutation_type != "adaptive"):
+                # Mutation probability is fixed not adaptive.
+                if type(mutation_probability) in GA.supported_int_float_types:
+                    if mutation_probability >= 0 and mutation_probability <= 1:
+                        self.mutation_probability = mutation_probability
+                    else:
+                        self.valid_parameters = False
+                        raise ValueError("The value assigned to the 'mutation_probability' parameter must be between 0 and 1 inclusive but ({mutation_probability_value}) found.".format(mutation_probability_value=mutation_probability))
+                else:
+                    self.valid_parameters = False
+                    raise TypeError("Unexpected type for the 'mutation_probability' parameter. A numeric value is expected but ({mutation_probability_value}) of type {mutation_probability_type} found.".format(mutation_probability_value=mutation_probability, mutation_probability_type=type(mutation_probability)))
+            else:
+                # Mutation probability is adaptive not fixed.
+                if type(mutation_probability) in [list, tuple, numpy.ndarray]:
+                    if len(mutation_probability) == 2:
+                        for el in mutation_probability:
+                            if type(el) in GA.supported_int_float_types:
+                                if el >= 0 and el <= 1:
+                                    pass
+                                else:
+                                    self.valid_parameters = False
+                                    raise ValueError("The values assigned to the 'mutation_probability' parameter must be between 0 and 1 inclusive but ({mutation_probability_value}) found.".format(mutation_probability_value=el))
+                            else:
+                                self.valid_parameters = False
+                                raise TypeError("Unexpected type for a value assigned to the 'mutation_probability' parameter. A numeric value is expected but ({mutation_probability_value}) of type {mutation_probability_type} found.".format(mutation_probability_value=el, mutation_probability_type=type(el)))
+                        if mutation_probability[0] < mutation_probability[1]:
+                            if not self.suppress_warnings: warnings.warn("The first element in the 'mutation_probability' parameter is {first_el} which is smaller than the second element {second_el}. This means the mutation rate for the high-quality solutions is higher than the mutation rate of the low-quality ones. This causes high disruption in the high qualitiy solutions while making little changes in the low quality solutions. Please make the first element higher than the second element.".format(first_el=mutation_probability[0], second_el=mutation_probability[1]))
+                        self.mutation_probability = mutation_probability
+                    else:
+                        self.valid_parameters = False
+                        raise ValueError("When mutation_type='adaptive', then the 'mutation_probability' parameter must have only 2 elements but ({mutation_probability_length}) element(s) found.".format(mutation_probability_length=len(mutation_probability)))
+                else:
+                    self.valid_parameters = False
+                    raise TypeError("Unexpected type for the 'mutation_probability' parameter. When mutation_type='adaptive', then list/tuple/numpy.ndarray is expected but ({mutation_probability_value}) of type {mutation_probability_type} found.".format(mutation_probability_value=mutation_probability, mutation_probability_type=type(mutation_probability)))
+        else:
+            pass
+
+        # Calculate the value of mutation_num_genes
+        if not (self.mutation_type is None):
+            if mutation_num_genes is None:
+                # The mutation_num_genes parameter does not exist. Checking whether adaptive mutation is used.
+                if (mutation_type != "adaptive"):
+                    # The percent of genes to mutate is fixed not adaptive.
+                    if mutation_percent_genes == 'default'.lower():
+                        mutation_percent_genes = 10
+                        # Based on the mutation percentage in the 'mutation_percent_genes' parameter, the number of genes to mutate is calculated.
+                        mutation_num_genes = numpy.uint32((mutation_percent_genes*self.num_genes)/100)
+                        # Based on the mutation percentage of genes, if the number of selected genes for mutation is less than the least possible value which is 1, then the number will be set to 1.
+                        if mutation_num_genes == 0:
+                            if self.mutation_probability is None:
+                                if not self.suppress_warnings: warnings.warn("The percentage of genes to mutate (mutation_percent_genes={mutation_percent}) resutled in selecting ({mutation_num}) genes. The number of genes to mutate is set to 1 (mutation_num_genes=1).\nIf you do not want to mutate any gene, please set mutation_type=None.".format(mutation_percent=mutation_percent_genes, mutation_num=mutation_num_genes))
+                            mutation_num_genes = 1
+
+                    elif type(mutation_percent_genes) in GA.supported_int_float_types:
+                        if (mutation_percent_genes <= 0 or mutation_percent_genes > 100):
+                            self.valid_parameters = False
+                            raise ValueError("The percentage of selected genes for mutation (mutation_percent_genes) must be > 0 and <= 100 but ({mutation_percent_genes}) found.\n".format(mutation_percent_genes=mutation_percent_genes))
+                        else:
+                            # If mutation_percent_genes equals the string "default", then it is replaced by the numeric value 10.
+                            if mutation_percent_genes == 'default'.lower():
+                                mutation_percent_genes = 10
+
+                            # Based on the mutation percentage in the 'mutation_percent_genes' parameter, the number of genes to mutate is calculated.
+                            mutation_num_genes = numpy.uint32((mutation_percent_genes*self.num_genes)/100)
+                            # Based on the mutation percentage of genes, if the number of selected genes for mutation is less than the least possible value which is 1, then the number will be set to 1.
+                            if mutation_num_genes == 0:
+                                if self.mutation_probability is None:
+                                    if not self.suppress_warnings: warnings.warn("The percentage of genes to mutate (mutation_percent_genes={mutation_percent}) resutled in selecting ({mutation_num}) genes. The number of genes to mutate is set to 1 (mutation_num_genes=1).\nIf you do not want to mutate any gene, please set mutation_type=None.".format(mutation_percent=mutation_percent_genes, mutation_num=mutation_num_genes))
+                                mutation_num_genes = 1
+                    else:
+                        self.valid_parameters = False
+                        raise TypeError("Unexpected value or type of the 'mutation_percent_genes' parameter. It only accepts the string 'default' or a numeric value but ({mutation_percent_genes_value}) of type {mutation_percent_genes_type} found.".format(mutation_percent_genes_value=mutation_percent_genes, mutation_percent_genes_type=type(mutation_percent_genes)))
+                else:
+                    # The percent of genes to mutate is adaptive not fixed.
+                    if type(mutation_percent_genes) in [list, tuple, numpy.ndarray]:
+                        if len(mutation_percent_genes) == 2:
+                            mutation_num_genes = numpy.zeros_like(mutation_percent_genes, dtype=numpy.uint32)
+                            for idx, el in enumerate(mutation_percent_genes):
+                                if type(el) in GA.supported_int_float_types:
+                                    if (el <= 0 or el > 100):
+                                        self.valid_parameters = False
+                                        raise ValueError("The values assigned to the 'mutation_percent_genes' must be > 0 and <= 100 but ({mutation_percent_genes}) found.\n".format(mutation_percent_genes=mutation_percent_genes))
+                                else:
+                                    self.valid_parameters = False
+                                    raise TypeError("Unexpected type for a value assigned to the 'mutation_percent_genes' parameter. An integer value is expected but ({mutation_percent_genes_value}) of type {mutation_percent_genes_type} found.".format(mutation_percent_genes_value=el, mutation_percent_genes_type=type(el)))
+                                # At this point of the loop, the current value assigned to the parameter 'mutation_percent_genes' is validated.
+                                # Based on the mutation percentage in the 'mutation_percent_genes' parameter, the number of genes to mutate is calculated.
+                                mutation_num_genes[idx] = numpy.uint32((mutation_percent_genes[idx]*self.num_genes)/100)
+                                # Based on the mutation percentage of genes, if the number of selected genes for mutation is less than the least possible value which is 1, then the number will be set to 1.
+                                if mutation_num_genes[idx] == 0:
+                                    if not self.suppress_warnings: warnings.warn("The percentage of genes to mutate ({mutation_percent}) resutled in selecting ({mutation_num}) genes. The number of genes to mutate is set to 1 (mutation_num_genes=1).\nIf you do not want to mutate any gene, please set mutation_type=None.".format(mutation_percent=mutation_percent_genes[idx], mutation_num=mutation_num_genes[idx]))
+                                    mutation_num_genes[idx] = 1
+                            if mutation_percent_genes[0] < mutation_percent_genes[1]:
+                                if not self.suppress_warnings: warnings.warn("The first element in the 'mutation_percent_genes' parameter is ({first_el}) which is smaller than the second element ({second_el}).\nThis means the mutation rate for the high-quality solutions is higher than the mutation rate of the low-quality ones. This causes high disruption in the high qualitiy solutions while making little changes in the low quality solutions.\nPlease make the first element higher than the second element.".format(first_el=mutation_percent_genes[0], second_el=mutation_percent_genes[1]))
+                            # At this point outside the loop, all values of the parameter 'mutation_percent_genes' are validated. Eveyrthing is OK.
+                        else:
+                            self.valid_parameters = False
+                            raise ValueError("When mutation_type='adaptive', then the 'mutation_percent_genes' parameter must have only 2 elements but ({mutation_percent_genes_length}) element(s) found.".format(mutation_percent_genes_length=len(mutation_percent_genes)))
+                    else:
+                        if self.mutation_probability is None:
+                            self.valid_parameters = False
+                            raise TypeError("Unexpected type for the 'mutation_percent_genes' parameter. When mutation_type='adaptive', then the 'mutation_percent_genes' parameter should exist and assigned a list/tuple/numpy.ndarray with 2 values but ({mutation_percent_genes_value}) found.".format(mutation_percent_genes_value=mutation_percent_genes))
+            # The mutation_num_genes parameter exists. Checking whether adaptive mutation is used.
+            elif (mutation_type != "adaptive"):
+                # Number of genes to mutate is fixed not adaptive.
+                if type(mutation_num_genes) in GA.supported_int_types:
+                    if (mutation_num_genes <= 0):
+                        self.valid_parameters = False
+                        raise ValueError("The number of selected genes for mutation (mutation_num_genes) cannot be <= 0 but ({mutation_num_genes}) found. If you do not want to use mutation, please set mutation_type=None\n".format(mutation_num_genes=mutation_num_genes))
+                    elif (mutation_num_genes > self.num_genes):
+                        self.valid_parameters = False
+                        raise ValueError("The number of selected genes for mutation (mutation_num_genes), which is ({mutation_num_genes}), cannot be greater than the number of genes ({num_genes}).\n".format(mutation_num_genes=mutation_num_genes, num_genes=self.num_genes))
+                else:
+                    self.valid_parameters = False
+                    raise TypeError("The 'mutation_num_genes' parameter is expected to be a positive integer but the value ({mutation_num_genes_value}) of type {mutation_num_genes_type} found.\n".format(mutation_num_genes_value=mutation_num_genes, mutation_num_genes_type=type(mutation_num_genes)))
+            else:
+                # Number of genes to mutate is adaptive not fixed.
+                if type(mutation_num_genes) in [list, tuple, numpy.ndarray]:
+                    if len(mutation_num_genes) == 2:
+                        for el in mutation_num_genes:
+                            if type(el) in GA.supported_int_types:
+                                if (el <= 0):
+                                    self.valid_parameters = False
+                                    raise ValueError("The values assigned to the 'mutation_num_genes' cannot be <= 0 but ({mutation_num_genes_value}) found. If you do not want to use mutation, please set mutation_type=None\n".format(mutation_num_genes_value=el))
+                                elif (el > self.num_genes):
+                                    self.valid_parameters = False
+                                    raise ValueError("The values assigned to the 'mutation_num_genes' cannot be greater than the number of genes ({num_genes}) but ({mutation_num_genes_value}) found.\n".format(mutation_num_genes_value=el, num_genes=self.num_genes))
+                            else:
+                                self.valid_parameters = False
+                                raise TypeError("Unexpected type for a value assigned to the 'mutation_num_genes' parameter. An integer value is expected but ({mutation_num_genes_value}) of type {mutation_num_genes_type} found.".format(mutation_num_genes_value=el, mutation_num_genes_type=type(el)))
+                            # At this point of the loop, the current value assigned to the parameter 'mutation_num_genes' is validated.
+                        if mutation_num_genes[0] < mutation_num_genes[1]:
+                            if not self.suppress_warnings: warnings.warn("The first element in the 'mutation_num_genes' parameter is {first_el} which is smaller than the second element {second_el}. This means the mutation rate for the high-quality solutions is higher than the mutation rate of the low-quality ones. This causes high disruption in the high qualitiy solutions while making little changes in the low quality solutions. Please make the first element higher than the second element.".format(first_el=mutation_num_genes[0], second_el=mutation_num_genes[1]))
+                        # At this point outside the loop, all values of the parameter 'mutation_num_genes' are validated. Eveyrthing is OK.
+                    else:
+                        self.valid_parameters = False
+                        raise ValueError("When mutation_type='adaptive', then the 'mutation_num_genes' parameter must have only 2 elements but ({mutation_num_genes_length}) element(s) found.".format(mutation_num_genes_length=len(mutation_num_genes)))
+                else:
+                    self.valid_parameters = False
+                    raise TypeError("Unexpected type for the 'mutation_num_genes' parameter. When mutation_type='adaptive', then list/tuple/numpy.ndarray is expected but ({mutation_num_genes_value}) of type {mutation_num_genes_type} found.".format(mutation_num_genes_value=mutation_num_genes, mutation_num_genes_type=type(mutation_num_genes)))
+        else:
+            pass
+
+        # Validating mutation_by_replacement and mutation_type
+        if self.mutation_type != "random" and self.mutation_by_replacement:
+            if not self.suppress_warnings: warnings.warn("The mutation_by_replacement parameter is set to True while the mutation_type parameter is not set to random but ({mut_type}). Note that the mutation_by_replacement parameter has an effect only when mutation_type='random'.".format(mut_type=mutation_type))
+
+        # Check if crossover and mutation are both disabled.
+        if (self.mutation_type is None) and (self.crossover_type is None):
+            if not self.suppress_warnings: warnings.warn("The 2 parameters mutation_type and crossover_type are None. This disables any type of evolution the genetic algorithm can make. As a result, the genetic algorithm cannot find a better solution that the best solution in the initial population.")
+
+        # select_parents: Refers to a method that selects the parents based on the parent selection type specified in the parent_selection_type attribute.
+        # Validating the selected type of parent selection: parent_selection_type
+        if callable(parent_selection_type):
+            # Check if the parent_selection_type is a function that accepts 3 paramaters.
+            # Allow for the possibility this is a class method (and the extra "self" parameter)
+            parameter_count = 4 if inspect.ismethod(parent_selection_type) else 3
+            if (parent_selection_type.__code__.co_argcount == parameter_count):
+                # population: Added in PyGAD 2.16.0. It should used only to support custom parent selection functions. Otherwise, it should be left to None to retirve the population by self.population.
+                # The parent selection function assigned to the parent_selection_type parameter is validated.
+                self.select_parents = parent_selection_type
+            else:
+                self.valid_parameters = False
+                raise ValueError("When 'parent_selection_type' is assigned to a user-defined function, then this parent selection function must accept 3 parameters:\n1) The fitness values of the current population.\n2) The number of parents needed.\n3) The instance from the pygad.GA class to retrieve any property like population, gene data type, gene space, etc.\n\nThe passed parent selection function named '{funcname}' accepts {argcount} parameter(s).".format(funcname=parent_selection_type.__code__.co_name, argcount=parent_selection_type.__code__.co_argcount))
+        elif not (type(parent_selection_type) is str):
+            self.valid_parameters = False
+            raise TypeError("The expected type of the 'parent_selection_type' parameter is either callable or str but ({parent_selection_type}) found.".format(parent_selection_type=type(parent_selection_type)))
+        else:
+            parent_selection_type = parent_selection_type.lower()
+            if (parent_selection_type == "sss"):
+                self.select_parents = self.steady_state_selection
+            elif (parent_selection_type == "rws"):
+                self.select_parents = self.roulette_wheel_selection
+            elif (parent_selection_type == "sus"):
+                self.select_parents = self.stochastic_universal_selection
+            elif (parent_selection_type == "random"):
+                self.select_parents = self.random_selection
+            elif (parent_selection_type == "tournament"):
+                self.select_parents = self.tournament_selection
+            elif (parent_selection_type == "rank"):
+                self.select_parents = self.rank_selection
+            else:
+                self.valid_parameters = False
+                raise TypeError("Undefined parent selection type: {parent_selection_type}. \nThe assigned value to the 'parent_selection_type' parameter does not refer to one of the supported parent selection techniques which are: \n-sss (for steady state selection)\n-rws (for roulette wheel selection)\n-sus (for stochastic universal selection)\n-rank (for rank selection)\n-random (for random selection)\n-tournament (for tournament selection).\n".format(parent_selection_type=parent_selection_type))
+
+        # For tournament selection, validate the K value.
+        if(parent_selection_type == "tournament"):
+            if (K_tournament > self.sol_per_pop):
+                K_tournament = self.sol_per_pop
+                if not self.suppress_warnings: warnings.warn("K of the tournament selection ({K_tournament}) should not be greater than the number of solutions within the population ({sol_per_pop}).\nK will be clipped to be equal to the number of solutions in the population (sol_per_pop).\n".format(K_tournament=K_tournament, sol_per_pop=self.sol_per_pop))
+            elif (K_tournament <= 0):
+                self.valid_parameters = False
+                raise ValueError("K of the tournament selection cannot be <=0 but ({K_tournament}) found.\n".format(K_tournament=K_tournament))
+
+        self.K_tournament = K_tournament
+
+        # Validating the number of parents to keep in the next population: keep_parents
+        if not (type(keep_parents) in GA.supported_int_types):
+            self.valid_parameters = False
+            raise TypeError("Incorrect type of the value assigned to the keep_parents parameter. The value {keep_parents} of type {keep_parents_type} found but an integer is expected.".format(keep_parents=keep_parents, keep_parents_type=type(keep_parents)))
+        elif (keep_parents > self.sol_per_pop or keep_parents > self.num_parents_mating or keep_parents < -1):
+            self.valid_parameters = False
+            raise ValueError("Incorrect value to the keep_parents parameter: {keep_parents}. \nThe assigned value to the keep_parent parameter must satisfy the following conditions: \n1) Less than or equal to sol_per_pop\n2) Less than or equal to num_parents_mating\n3) Greater than or equal to -1.".format(keep_parents=keep_parents))
+
+        self.keep_parents = keep_parents
+
+        if parent_selection_type == "sss" and self.keep_parents == 0:
+            if not self.suppress_warnings: warnings.warn("The steady-state parent (sss) selection operator is used despite that no parents are kept in the next generation.")
+
+        # Validating the number of elitism to keep in the next population: keep_elitism
+        if not (type(keep_elitism) in GA.supported_int_types):
+            self.valid_parameters = False
+            raise TypeError("Incorrect type of the value assigned to the keep_elitism parameter. The value {keep_elitism} of type {keep_elitism_type} found but an integer is expected.".format(keep_elitism=keep_elitism, keep_elitism_type=type(keep_elitism)))
+        elif (keep_elitism > self.sol_per_pop or keep_elitism < 0):
+            self.valid_parameters = False
+            raise ValueError("Incorrect value to the keep_elitism parameter: {keep_elitism}. \nThe assigned value to the keep_elitism parameter must satisfy the following conditions: \n1) Less than or equal to sol_per_pop\n2) Greater than or equal to 0.".format(keep_elitism=keep_elitism))
+
+        self.keep_elitism = keep_elitism
+
+        # Validate keep_parents.
+        if self.keep_elitism == 0:
+            if (self.keep_parents == -1): # Keep all parents in the next population.
+                self.num_offspring = self.sol_per_pop - self.num_parents_mating
+            elif (self.keep_parents == 0): # Keep no parents in the next population.
+                self.num_offspring = self.sol_per_pop
+            elif (self.keep_parents > 0): # Keep the specified number of parents in the next population.
+                self.num_offspring = self.sol_per_pop - self.keep_parents
+        else:
+            self.num_offspring = self.sol_per_pop - self.keep_elitism
+
+        # Check if the fitness_func is a function.
+        if callable(fitness_func):
+            # Check if the fitness function accepts 2 paramaters.
+            # Allow for the possibility this is a class method (and the extra "self" parameter)
+            parameter_count = 3 if inspect.ismethod(fitness_func) else 2
+            if (fitness_func.__code__.co_argcount == parameter_count):
+                self.fitness_func = fitness_func
+            else:
+                self.valid_parameters = False
+                raise ValueError("The fitness function must accept 2 parameters:\n1) A solution to calculate its fitness value.\n2) The solution's index within the population.\n\nThe passed fitness function named '{funcname}' accepts {argcount} parameter(s).".format(funcname=fitness_func.__code__.co_name, argcount=fitness_func.__code__.co_argcount))
+        else:
+            self.valid_parameters = False
+            raise TypeError("The value assigned to the fitness_func parameter is expected to be of type function but ({fitness_func_type}) found.".format(fitness_func_type=type(fitness_func)))
+
+        # Check if the on_start exists.
+        if not (on_start is None):
+            # Check if the on_start is a function.
+            if callable(on_start):
+                # Check if the on_start function accepts only a single paramater.
+                # Allow for the possibility this is a class method (and the extra "self" parameter)
+                parameter_count = 2 if inspect.ismethod(on_start) else 1
+                if (on_start.__code__.co_argcount == parameter_count):
+                    self.on_start = on_start
+                else:
+                    self.valid_parameters = False
+                    raise ValueError("The function assigned to the on_start parameter must accept only 1 parameter representing the instance of the genetic algorithm.\nThe passed function named '{funcname}' accepts {argcount} parameter(s).".format(funcname=on_start.__code__.co_name, argcount=on_start.__code__.co_argcount))
+            else:
+                self.valid_parameters = False
+                raise TypeError("The value assigned to the on_start parameter is expected to be of type function but ({on_start_type}) found.".format(on_start_type=type(on_start)))
+        else:
+            self.on_start = None
+
+        # Check if the on_fitness exists.
+        if not (on_fitness is None):
+            # Check if the on_fitness is a function.
+            if callable(on_fitness):
+                # Check if the on_fitness function accepts 2 paramaters.
+                # Allow for the possibility this is a class method (and the extra "self" parameter)
+                parameter_count = 3 if inspect.ismethod(on_fitness) else 2
+                if (on_fitness.__code__.co_argcount == parameter_count):
+                    self.on_fitness = on_fitness
+                else:
+                    self.valid_parameters = False
+                    raise ValueError("The function assigned to the on_fitness parameter must accept 2 parameters representing the instance of the genetic algorithm and the fitness values of all solutions.\nThe passed function named '{funcname}' accepts {argcount} parameter(s).".format(funcname=on_fitness.__code__.co_name, argcount=on_fitness.__code__.co_argcount))
+            else:
+                self.valid_parameters = False
+                raise TypeError("The value assigned to the on_fitness parameter is expected to be of type function but ({on_fitness_type}) found.".format(on_fitness_type=type(on_fitness)))
+        else:
+            self.on_fitness = None
+
+        # Check if the on_parents exists.
+        if not (on_parents is None):
+            # Check if the on_parents is a function.
+            if callable(on_parents):
+                # Check if the on_parents function accepts 2 paramaters.
+                # Allow for the possibility this is a class method (and the extra "self" parameter)
+                parameter_count = 3 if inspect.ismethod(on_parents) else 2
+                if (on_parents.__code__.co_argcount == parameter_count):
+                    self.on_parents = on_parents
+                else:
+                    self.valid_parameters = False
+                    raise ValueError("The function assigned to the on_parents parameter must accept 2 parameters representing the instance of the genetic algorithm and the fitness values of all solutions.\nThe passed function named '{funcname}' accepts {argcount} parameter(s).".format(funcname=on_parents.__code__.co_name, argcount=on_parents.__code__.co_argcount))
+            else:
+                self.valid_parameters = False
+                raise TypeError("The value assigned to the on_parents parameter is expected to be of type function but ({on_parents_type}) found.".format(on_parents_type=type(on_parents)))
+        else:
+            self.on_parents = None
+
+        # Check if the on_crossover exists.
+        if not (on_crossover is None):
+            # Check if the on_crossover is a function.
+            if callable(on_crossover):
+                # Check if the on_crossover function accepts 2 paramaters.
+                # Allow for the possibility this is a class method (and the extra "self" parameter)
+                parameter_count = 3 if inspect.ismethod(on_crossover) else 2
+                if (on_crossover.__code__.co_argcount == parameter_count):
+                    self.on_crossover = on_crossover
+                else:
+                    self.valid_parameters = False
+                    raise ValueError("The function assigned to the on_crossover parameter must accept 2 parameters representing the instance of the genetic algorithm and the offspring generated using crossover.\nThe passed function named '{funcname}' accepts {argcount} parameter(s).".format(funcname=on_crossover.__code__.co_name, argcount=on_crossover.__code__.co_argcount))
+            else:
+                self.valid_parameters = False
+                raise TypeError("The value assigned to the on_crossover parameter is expected to be of type function but ({on_crossover_type}) found.".format(on_crossover_type=type(on_crossover)))
+        else:
+            self.on_crossover = None
+
+        # Check if the on_mutation exists.
+        if not (on_mutation is None):
+            # Check if the on_mutation is a function.
+            if callable(on_mutation):
+                # Check if the on_mutation function accepts 2 paramaters.
+                # Allow for the possibility this is a class method (and the extra "self" parameter)
+                parameter_count = 3 if inspect.ismethod(on_mutation) else 2
+                if (on_mutation.__code__.co_argcount == parameter_count):
+                    self.on_mutation = on_mutation
+                else:
+                    self.valid_parameters = False
+                    raise ValueError("The function assigned to the on_mutation parameter must accept 2 parameters representing the instance of the genetic algorithm and the offspring after applying the mutation operation.\nThe passed function named '{funcname}' accepts {argcount} parameter(s).".format(funcname=on_mutation.__code__.co_name, argcount=on_mutation.__code__.co_argcount))
+            else:
+                self.valid_parameters = False
+                raise TypeError("The value assigned to the on_mutation parameter is expected to be of type function but ({on_mutation_type}) found.".format(on_mutation_type=type(on_mutation)))
+        else:
+            self.on_mutation = None
+
+        # Check if the callback_generation exists.
+        if not (callback_generation is None):
+            # Check if the callback_generation is a function.
+            if callable(callback_generation):
+                # Check if the callback_generation function accepts only a single paramater.
+                # Allow for the possibility this is a class method (and the extra "self" parameter)
+                parameter_count = 2 if inspect.ismethod(callback_generation) else 1
+                if (callback_generation.__code__.co_argcount == parameter_count):
+                    self.callback_generation = callback_generation
+                    on_generation = callback_generation
+                    if not self.suppress_warnings: warnings.warn("Starting from PyGAD 2.6.0, the callback_generation parameter is deprecated and will be removed in a later release of PyGAD. Please use the on_generation parameter instead.")
+                else:
+                    self.valid_parameters = False
+                    raise ValueError("The function assigned to the callback_generation parameter must accept only 1 parameter representing the instance of the genetic algorithm.\nThe passed function named '{funcname}' accepts {argcount} parameter(s).".format(funcname=callback_generation.__code__.co_name, argcount=callback_generation.__code__.co_argcount))
+            else:
+                self.valid_parameters = False
+                raise TypeError("The value assigned to the callback_generation parameter is expected to be of type function but ({callback_generation_type}) found.".format(callback_generation_type=type(callback_generation)))
+        else:
+            self.callback_generation = None
+
+        # Check if the on_generation exists.
+        if not (on_generation is None):
+            # Check if the on_generation is a function.
+            if callable(on_generation):
+                # Check if the on_generation function accepts only a single paramater.
+                # Allow for the possibility this is a class method (and the extra "self" parameter)
+                parameter_count = 2 if inspect.ismethod(on_generation) else 1
+                if (on_generation.__code__.co_argcount == parameter_count):
+                    self.on_generation = on_generation
+                else:
+                    self.valid_parameters = False
+                    raise ValueError("The function assigned to the on_generation parameter must accept only 1 parameter representing the instance of the genetic algorithm.\nThe passed function named '{funcname}' accepts {argcount} parameter(s).".format(funcname=on_generation.__code__.co_name, argcount=on_generation.__code__.co_argcount))
+            else:
+                self.valid_parameters = False
+                raise TypeError("The value assigned to the on_generation parameter is expected to be of type function but ({on_generation_type}) found.".format(on_generation_type=type(on_generation)))
+        else:
+            self.on_generation = None
+
+        # Check if the on_stop exists.
+        if not (on_stop is None):
+            # Check if the on_stop is a function.
+            if callable(on_stop):
+                # Check if the on_stop function accepts 2 paramaters.
+                # Allow for the possibility this is a class method (and the extra "self" parameter)
+                parameter_count = 3 if inspect.ismethod(on_stop) else 2
+                if (on_stop.__code__.co_argcount == parameter_count):
+                    self.on_stop = on_stop
+                else:
+                    self.valid_parameters = False
+                    raise ValueError("The function assigned to the on_stop parameter must accept 2 parameters representing the instance of the genetic algorithm and a list of the fitness values of the solutions in the last population.\nThe passed function named '{funcname}' accepts {argcount} parameter(s).".format(funcname=on_stop.__code__.co_name, argcount=on_stop.__code__.co_argcount))
+            else:
+                self.valid_parameters = False
+                raise TypeError("The value assigned to the 'on_stop' parameter is expected to be of type function but ({on_stop_type}) found.".format(on_stop_type=type(on_stop)))
+        else:
+            self.on_stop = None
+
+        # Validate delay_after_gen
+        if type(delay_after_gen) in GA.supported_int_float_types:
+            if delay_after_gen >= 0.0:
+                self.delay_after_gen = delay_after_gen
+            else:
+                self.valid_parameters = False
+                raise ValueError("The value passed to the 'delay_after_gen' parameter must be a non-negative number. The value passed is {delay_after_gen} of type {delay_after_gen_type}.".format(delay_after_gen=delay_after_gen, delay_after_gen_type=type(delay_after_gen)))
+        else:
+            self.valid_parameters = False
+            raise TypeError("The value passed to the 'delay_after_gen' parameter must be of type int or float but ({delay_after_gen_type}) found.".format(delay_after_gen_type=type(delay_after_gen)))
+
+        # Validate save_best_solutions
+        if type(save_best_solutions) is bool:
+            if save_best_solutions == True:
+                if not self.suppress_warnings: warnings.warn("Use the 'save_best_solutions' parameter with caution as it may cause memory overflow when either the number of generations or number of genes is large.")
+        else:
+            self.valid_parameters = False
+            raise TypeError("The value passed to the 'save_best_solutions' parameter must be of type bool but ({save_best_solutions_type}) found.".format(save_best_solutions_type=type(save_best_solutions)))
+
+        # Validate save_solutions
+        if type(save_solutions) is bool:
+            if save_solutions == True:
+                if not self.suppress_warnings: warnings.warn("Use the 'save_solutions' parameter with caution as it may cause memory overflow when either the number of generations, number of genes, or number of solutions in population is large.")
+        else:
+            self.valid_parameters = False
+            raise TypeError("The value passed to the 'save_solutions' parameter must be of type bool but ({save_solutions_type}) found.".format(save_solutions_type=type(save_solutions)))
+
+        # Validate allow_duplicate_genes
+        if not (type(allow_duplicate_genes) is bool):
+            self.valid_parameters = False
+            raise TypeError("The expected type of the 'allow_duplicate_genes' parameter is bool but ({allow_duplicate_genes_type}) found.".format(allow_duplicate_genes_type=type(allow_duplicate_genes)))
+
+        self.allow_duplicate_genes = allow_duplicate_genes
+
+        self.stop_criteria = []
+        self.supported_stop_words = ["reach", "saturate"]
+        if stop_criteria is None:
+            # None: Stop after passing through all generations.
+            self.stop_criteria = None
+        elif type(stop_criteria) is str:
+            # reach_{target_fitness}: Stop if the target fitness value is reached.
+            # saturate_{num_generations}: Stop if the fitness value does not change (saturates) for the given number of generations.
+            criterion = stop_criteria.split("_")
+            if len(criterion) == 2:
+                stop_word = criterion[0]
+                number = criterion[1]
+
+                if stop_word in self.supported_stop_words:
+                    pass
+                else:
+                    self.valid_parameters = False
+                    raise ValueError("In the 'stop_criteria' parameter, the supported stop words are '{supported_stop_words}' but '{stop_word}' found.".format(supported_stop_words=self.supported_stop_words, stop_word=stop_word))
+
+                if number.replace(".", "").isnumeric():
+                    number = float(number)
+                else:
+                    self.valid_parameters = False
+                    raise ValueError("The value following the stop word in the 'stop_criteria' parameter must be a number but the value '{stop_val}' of type {stop_val_type} found.".format(stop_val=number, stop_val_type=type(number)))
+                self.stop_criteria.append([stop_word, number])
+
+            else:
+                self.valid_parameters = False
+                raise ValueError("For format of a single criterion in the 'stop_criteria' parameter is 'word_number' but '{stop_criteria}' found.".format(stop_criteria=stop_criteria))
+
+        elif type(stop_criteria) in [list, tuple, numpy.ndarray]:
+            # Remove duplicate criterira by converting the list to a set then back to a list.
+            stop_criteria = list(set(stop_criteria))
+            for idx, val in enumerate(stop_criteria):
+                if type(val) is str:
+                    criterion = val.split("_")
+                    if len(criterion) == 2:
+                        stop_word = criterion[0]
+                        number = criterion[1]
+
+                        if stop_word in self.supported_stop_words:
+                            pass
+                        else:
+                            self.valid_parameters = False
+                            raise ValueError("In the 'stop_criteria' parameter, the supported stop words are {supported_stop_words} but '{stop_word}' found.".format(supported_stop_words=self.supported_stop_words, stop_word=stop_word))
+
+                        if number.replace(".", "").isnumeric():
+                            number = float(number)
+                        else:
+                            self.valid_parameters = False
+                            raise ValueError("The value following the stop word in the 'stop_criteria' parameter must be a number but the value '{stop_val}' of type {stop_val_type} found.".format(stop_val=number, stop_val_type=type(number)))
+
+                        self.stop_criteria.append([stop_word, number])
+
+                    else:
+                        self.valid_parameters = False
+                        raise ValueError("The format of a single criterion in the 'stop_criteria' parameter is 'word_number' but {stop_criteria} found.".format(stop_criteria=criterion))
+                else:
+                    self.valid_parameters = False
+                    raise TypeError("When the 'stop_criteria' parameter is assigned a tuple/list/numpy.ndarray, then its elements must be strings but the value '{stop_criteria_val}' of type {stop_criteria_val_type} found at index {stop_criteria_val_idx}.".format(stop_criteria_val=val, stop_criteria_val_type=type(val), stop_criteria_val_idx=idx))
+        else:
+            self.valid_parameters = False
+            raise TypeError("The expected value of the 'stop_criteria' is a single string or a list/tuple/numpy.ndarray of strings but the value {stop_criteria_val} of type {stop_criteria_type} found.".format(stop_criteria_val=stop_criteria, stop_criteria_type=type(stop_criteria)))
+
+        if parallel_processing is None:
+            self.parallel_processing = None
+        elif type(parallel_processing) in GA.supported_int_types:
+            if parallel_processing > 0:
+                self.parallel_processing = ["thread", parallel_processing]
+            else:
+                self.valid_parameters = False
+                raise ValueError("When the 'parallel_processing' parameter is assigned an integer, then the integer must be positive but the value ({parallel_processing_value}) found.".format(parallel_processing_value=parallel_processing))
+        elif type(parallel_processing) in [list, tuple]:
+            if len(parallel_processing) == 2:
+                if type(parallel_processing[0]) is str:
+                    if parallel_processing[0] in ["process", "thread"]:
+                        if (type(parallel_processing[1]) in GA.supported_int_types and parallel_processing[1] > 0) or (parallel_processing[1] == 0) or (parallel_processing[1] is None):
+                            if parallel_processing[1] == 0:
+                                # If the number of processes/threads is 0, this means no parallel processing is used. It is equivelant to setting parallel_processing=None.
+                                self.parallel_processing = None
+                            else:
+                                # Whether the second value is None or a positive integer.
+                                self.parallel_processing = parallel_processing
+                        else:
+                            self.valid_parameters = False
+                            raise TypeError("When a list or tuple is assigned to the 'parallel_processing' parameter, then the second element must be an integer but the value ({second_value}) of type ({second_value_type}) found.".format(second_value=parallel_processing[1], second_value_type=type(parallel_processing[1])))
+                    else:
+                        self.valid_parameters = False
+                        raise ValueError("When a list or tuple is assigned to the 'parallel_processing' parameter, then the value of the first element must be either 'process' or 'thread' but the value ({first_value}) found.".format(first_value=parallel_processing[0]))
+                else:
+                    self.valid_parameters = False
+                    raise TypeError("When a list or tuple is assigned to the 'parallel_processing' parameter, then the first element must be of type 'str' but the value ({first_value}) of type ({first_value_type}) found.".format(first_value=parallel_processing[0], first_value_type=type(parallel_processing[0])))
+            else:
+                self.valid_parameters = False
+                raise ValueError("When a list or tuple is assigned to the 'parallel_processing' parameter, then it must have 2 elements but ({num_elements}) found.".format(num_elements=len(parallel_processing)))
+        else:
+            self.valid_parameters = False
+            raise ValueError("Unexpected value ({parallel_processing_value}) of type ({parallel_processing_type}) assigned to the 'parallel_processing' parameter. The accepted values for this parameter are:\n1) None: (Default) It means no parallel processing is used.\n2) A positive integer referring to the number of threads to be used (i.e. threads, not processes, are used.\n3) list/tuple: If a list or a tuple of exactly 2 elements is assigned, then:\n\t*1) The first element can be either 'process' or 'thread' to specify whether processes or threads are used, respectively.\n\t*2) The second element can be:\n\t\t**1) A positive integer to select the maximum number of processes or threads to be used.\n\t\t**2) 0 to indicate that parallel processing is not used. This is identical to setting 'parallel_processing=None'.\n\t\t**3) None to use the default value as calculated by the concurrent.futures module.".format(parallel_processing_value=parallel_processing, parallel_processing_type=type(parallel_processing)))
+
+        # Set the `run_completed` property to False. It is set to `True` only after the `run()` method is complete.
+        self.run_completed = False
+
+        # The number of completed generations.
+        self.generations_completed = 0
+
+        # At this point, all necessary parameters validation is done successfully and we are sure that the parameters are valid.
+        self.valid_parameters = True # Set to True when all the parameters passed in the GA class constructor are valid.
+
+        # Parameters of the genetic algorithm.
+        self.num_generations = abs(num_generations)
+        self.parent_selection_type = parent_selection_type
+
+        # Parameters of the mutation operation.
+        self.mutation_percent_genes = mutation_percent_genes
+        self.mutation_num_genes = mutation_num_genes
+
+        # Even such this parameter is declared in the class header, it is assigned to the object here to access it after saving the object.
+        self.best_solutions_fitness = [] # A list holding the fitness value of the best solution for each generation.
+
+        self.best_solution_generation = -1 # The generation number at which the best fitness value is reached. It is only assigned the generation number after the `run()` method completes. Otherwise, its value is -1.
+
+        self.save_best_solutions = save_best_solutions
+        self.best_solutions = [] # Holds the best solution in each generation.
+
+        self.save_solutions = save_solutions
+        self.solutions = [] # Holds the solutions in each generation.
+        self.solutions_fitness = [] # Holds the fitness of the solutions in each generation.
+
+        self.last_generation_fitness = None # A list holding the fitness values of all solutions in the last generation.
+        self.last_generation_parents = None # A list holding the parents of the last generation.
+        self.last_generation_offspring_crossover = None # A list holding the offspring after applying crossover in the last generation.
+        self.last_generation_offspring_mutation = None # A list holding the offspring after applying mutation in the last generation.
+        self.previous_generation_fitness = None # Holds the fitness values of one generation before the fitness values saved in the last_generation_fitness attribute. Added in PyGAD 2.26.2
+        self.last_generation_elitism = None # Added in PyGAD 2.18.0. A NumPy array holding the elitism in the current generation according to the value passed in the keep_elitism parameter. 
+
+    def round_genes(self, solutions):
+        for gene_idx in range(self.num_genes):
+            if self.gene_type_single:
+                if not self.gene_type[1] is None:
+                    solutions[:, gene_idx] = numpy.round(solutions[:, gene_idx], self.gene_type[1])
+            else:
+                if not self.gene_type[gene_idx][1] is None:
+                    solutions[:, gene_idx] = numpy.round(numpy.asarray(solutions[:, gene_idx],
+                                                                       dtype=self.gene_type[gene_idx][0]),
+                                                         self.gene_type[gene_idx][1])
+        return solutions
+
+    def initialize_population(self, low, high, allow_duplicate_genes, mutation_by_replacement, gene_type):
+
+        """
+        Creates an initial population randomly as a NumPy array. The array is saved in the instance attribute named 'population'.
+
+        low: The lower value of the random range from which the gene values in the initial population are selected. It defaults to -4. Available in PyGAD 1.0.20 and higher.
+        high: The upper value of the random range from which the gene values in the initial population are selected. It defaults to -4. Available in PyGAD 1.0.20.
+
+        This method assigns the values of the following 3 instance attributes:
+            1. pop_size: Size of the population.
+            2. population: Initially, holds the initial population and later updated after each generation.
+            3. init_population: Keeping the initial population.
+        """
+
+        # Population size = (number of chromosomes, number of genes per chromosome)
+        self.pop_size = (self.sol_per_pop,self.num_genes) # The population will have sol_per_pop chromosome where each chromosome has num_genes genes.
+
+        if self.gene_space is None:
+            # Creating the initial population randomly.
+            if self.gene_type_single == True:
+                self.population = numpy.asarray(numpy.random.uniform(low=low,
+                                                                     high=high,
+                                                                     size=self.pop_size),
+                                                dtype=self.gene_type[0]) # A NumPy array holding the initial population.
+            else:
+                # Create an empty population of dtype=object to support storing mixed data types within the same array.
+                self.population = numpy.zeros(shape=self.pop_size, dtype=object)
+                # Loop through the genes, randomly generate the values of a single gene across the entire population, and add the values of each gene to the population.
+                for gene_idx in range(self.num_genes):
+                    # A vector of all values of this single gene across all solutions in the population.
+                    gene_values = numpy.asarray(numpy.random.uniform(low=low,
+                                                                     high=high,
+                                                                     size=self.pop_size[0]),
+                                                dtype=self.gene_type[gene_idx][0])
+                    # Adding the current gene values to the population.
+                    self.population[:, gene_idx] = gene_values
+
+            if allow_duplicate_genes == False:
+                for solution_idx in range(self.population.shape[0]):
+                    # print("Before", self.population[solution_idx])
+                    self.population[solution_idx], _, _ = self.solve_duplicate_genes_randomly(solution=self.population[solution_idx],
+                                                                                              min_val=low,
+                                                                                              max_val=high,
+                                                                                              mutation_by_replacement=True,
+                                                                                              gene_type=gene_type,
+                                                                                              num_trials=10)
+                    # print("After", self.population[solution_idx])
+
+        elif self.gene_space_nested:
+            if self.gene_type_single == True:
+                self.population = numpy.zeros(shape=self.pop_size, dtype=self.gene_type[0])
+                for sol_idx in range(self.sol_per_pop):
+                    for gene_idx in range(self.num_genes):
+                        if type(self.gene_space[gene_idx]) in [list, tuple, range]:
+                            # Check if the gene space has None values. If any, then replace it with randomly generated values according to the 3 attributes init_range_low, init_range_high, and gene_type.
+                            if type(self.gene_space[gene_idx]) is range:
+                                temp = self.gene_space[gene_idx]
+                            else:
+                                temp = self.gene_space[gene_idx].copy()
+                            for idx, val in enumerate(self.gene_space[gene_idx]):
+                                if val is None:
+                                    self.gene_space[gene_idx][idx] = numpy.asarray(numpy.random.uniform(low=low,
+                                                                                                        high=high,
+                                                                                                        size=1),
+                                                                                   dtype=self.gene_type[0])[0]
+                            self.population[sol_idx, gene_idx] = random.choice(self.gene_space[gene_idx])
+                            self.population[sol_idx, gene_idx] = self.gene_type[0](self.population[sol_idx, gene_idx])
+                            self.gene_space[gene_idx] = temp
+                        elif type(self.gene_space[gene_idx]) is dict:
+                            if 'step' in self.gene_space[gene_idx].keys():
+                                self.population[sol_idx, gene_idx] = numpy.asarray(numpy.random.choice(numpy.arange(start=self.gene_space[gene_idx]['low'],
+                                                                                                                    stop=self.gene_space[gene_idx]['high'],
+                                                                                                                    step=self.gene_space[gene_idx]['step']),
+                                                                                                       size=1),
+                                                                                   dtype=self.gene_type[0])[0]
+                            else:
+                                self.population[sol_idx, gene_idx] = numpy.asarray(numpy.random.uniform(low=self.gene_space[gene_idx]['low'],
+                                                                                                        high=self.gene_space[gene_idx]['high'],
+                                                                                                        size=1),
+                                                                                   dtype=self.gene_type[0])[0]
+                        elif type(self.gene_space[gene_idx]) == type(None):
+
+                            # The following commented code replace the None value with a single number that will not change again.
+                            # This means the gene value will be the same across all solutions.
+                            # self.gene_space[gene_idx] = numpy.asarray(numpy.random.uniform(low=low,
+                            #                high=high,
+                            #                size=1), dtype=self.gene_type[0])[0]
+                            # self.population[sol_idx, gene_idx] = self.gene_space[gene_idx].copy()
+
+                            # The above problem is solved by keeping the None value in the gene_space parameter. This forces PyGAD to generate this value for each solution.
+                            self.population[sol_idx, gene_idx] = numpy.asarray(numpy.random.uniform(low=low,
+                                                                                                    high=high,
+                                                                                                    size=1),
+                                                                               dtype=self.gene_type[0])[0]
+                        elif type(self.gene_space[gene_idx]) in GA.supported_int_float_types:
+                            self.population[sol_idx, gene_idx] = self.gene_space[gene_idx]
+            else:
+                self.population = numpy.zeros(shape=self.pop_size, dtype=object)
+                for sol_idx in range(self.sol_per_pop):
+                    for gene_idx in range(self.num_genes):
+                        if type(self.gene_space[gene_idx]) in [list, tuple, range]:
+                            # Check if the gene space has None values. If any, then replace it with randomly generated values according to the 3 attributes init_range_low, init_range_high, and gene_type.
+                            temp = self.gene_space[gene_idx].copy()
+                            for idx, val in enumerate(self.gene_space[gene_idx]):
+                                if val is None:
+                                    self.gene_space[gene_idx][idx] = numpy.asarray(numpy.random.uniform(low=low,
+                                                                                                        high=high,
+                                                                                                        size=1),
+                                                                                   dtype=self.gene_type[gene_idx][0])[0]
+                            self.population[sol_idx, gene_idx] = random.choice(self.gene_space[gene_idx])
+                            self.population[sol_idx, gene_idx] = self.gene_type[gene_idx][0](self.population[sol_idx, gene_idx])
+                            self.gene_space[gene_idx] = temp.copy()
+                        elif type(self.gene_space[gene_idx]) is dict:
+                            if 'step' in self.gene_space[gene_idx].keys():
+                                self.population[sol_idx, gene_idx] = numpy.asarray(numpy.random.choice(numpy.arange(start=self.gene_space[gene_idx]['low'],
+                                                                                                                    stop=self.gene_space[gene_idx]['high'],
+                                                                                                                    step=self.gene_space[gene_idx]['step']),
+                                                                                                       size=1),
+                                                                                   dtype=self.gene_type[gene_idx][0])[0]
+                            else:
+                                self.population[sol_idx, gene_idx] = numpy.asarray(numpy.random.uniform(low=self.gene_space[gene_idx]['low'],
+                                                                                                        high=self.gene_space[gene_idx]['high'],
+                                                                                                        size=1),
+                                                                                   dtype=self.gene_type[gene_idx][0])[0]
+                        elif type(self.gene_space[gene_idx]) == type(None):
+                            # self.gene_space[gene_idx] = numpy.asarray(numpy.random.uniform(low=low,
+                            #                                                                high=high,
+                            #                                                                size=1),
+                            #                                           dtype=self.gene_type[gene_idx][0])[0]
+
+                            # self.population[sol_idx, gene_idx] = self.gene_space[gene_idx].copy()
+
+                            temp = numpy.asarray(numpy.random.uniform(low=low,
+                                                                      high=high,
+                                                                      size=1),
+                                                 dtype=self.gene_type[gene_idx][0])[0]
+                            self.population[sol_idx, gene_idx] = temp
+                        elif type(self.gene_space[gene_idx]) in GA.supported_int_float_types:
+                            self.population[sol_idx, gene_idx] = self.gene_space[gene_idx]
+        else:
+            if self.gene_type_single == True:
+                # Replace all the None values with random values using the init_range_low, init_range_high, and gene_type attributes.
+                for idx, curr_gene_space in enumerate(self.gene_space):
+                    if curr_gene_space is None:
+                        self.gene_space[idx] = numpy.asarray(numpy.random.uniform(low=low,
+                                                                                  high=high,
+                                                                                  size=1),
+                                                             dtype=self.gene_type[0])[0]
+
+                # Creating the initial population by randomly selecting the genes' values from the values inside the 'gene_space' parameter.
+                if type(self.gene_space) is dict:
+                    if 'step' in self.gene_space.keys():
+                        self.population = numpy.asarray(numpy.random.choice(numpy.arange(start=self.gene_space['low'],
+                                                                                         stop=self.gene_space['high'],
+                                                                                         step=self.gene_space['step']),
+                                                                            size=self.pop_size),
+                                                        dtype=self.gene_type[0])
+                    else:
+                        self.population = numpy.asarray(numpy.random.uniform(low=self.gene_space['low'],
+                                                                             high=self.gene_space['high'],
+                                                                             size=self.pop_size),
+                                                        dtype=self.gene_type[0]) # A NumPy array holding the initial population.
+                else:
+                    self.population = numpy.asarray(numpy.random.choice(self.gene_space,
+                                                                        size=self.pop_size),
+                                                    dtype=self.gene_type[0]) # A NumPy array holding the initial population.
+            else:
+                # Replace all the None values with random values using the init_range_low, init_range_high, and gene_type attributes.
+                for gene_idx, curr_gene_space in enumerate(self.gene_space):
+                    if curr_gene_space is None:
+                        self.gene_space[gene_idx] = numpy.asarray(numpy.random.uniform(low=low,
+                                                                                  high=high,
+                                                                                  size=1),
+                                                             dtype=self.gene_type[gene_idx][0])[0]
+
+                # Creating the initial population by randomly selecting the genes' values from the values inside the 'gene_space' parameter.
+                if type(self.gene_space) is dict:
+                    # Create an empty population of dtype=object to support storing mixed data types within the same array.
+                    self.population = numpy.zeros(shape=self.pop_size, dtype=object)
+                    # Loop through the genes, randomly generate the values of a single gene across the entire population, and add the values of each gene to the population.
+                    for gene_idx in range(self.num_genes):
+                        # A vector of all values of this single gene across all solutions in the population.
+                        if 'step' in self.gene_space[gene_idx].keys():
+                            gene_values = numpy.asarray(numpy.random.choice(numpy.arange(start=self.gene_space[gene_idx]['low'],
+                                                                                         stop=self.gene_space[gene_idx]['high'],
+                                                                                         step=self.gene_space[gene_idx]['step']),
+                                                                            size=self.pop_size[0]),
+                                                        dtype=self.gene_type[gene_idx][0])
+                        else:
+                            gene_values = numpy.asarray(numpy.random.uniform(low=self.gene_space['low'],
+                                                                             high=self.gene_space['high'],
+                                                                             size=self.pop_size[0]),
+                                                        dtype=self.gene_type[gene_idx][0])
+                        # Adding the current gene values to the population.
+                        self.population[:, gene_idx] = gene_values
+
+                else:
+                    # Create an empty population of dtype=object to support storing mixed data types within the same array.
+                    self.population = numpy.zeros(shape=self.pop_size, dtype=object)
+                    # Loop through the genes, randomly generate the values of a single gene across the entire population, and add the values of each gene to the population.
+                    for gene_idx in range(self.num_genes):
+                        # A vector of all values of this single gene across all solutions in the population.
+                        gene_values = numpy.asarray(numpy.random.choice(self.gene_space,
+                                                                        size=self.pop_size[0]),
+                                                    dtype=self.gene_type[gene_idx][0])
+                        # Adding the current gene values to the population.
+                        self.population[:, gene_idx] = gene_values
+
+        if not (self.gene_space is None):
+            if allow_duplicate_genes == False:
+                for sol_idx in range(self.population.shape[0]):
+                    self.population[sol_idx], _, _ = self.solve_duplicate_genes_by_space(solution=self.population[sol_idx],
+                                                                                         gene_type=self.gene_type,
+                                                                                         num_trials=10,
+                                                                                         build_initial_pop=True)
+
+        # Keeping the initial population in the initial_population attribute.
+        self.initial_population = self.population.copy()
+
+    def cal_pop_fitness(self):
+
+        """
+        Calculating the fitness values of all solutions in the current population.
+        It returns:
+            -fitness: An array of the calculated fitness values.
+        """
+
+        if self.valid_parameters == False:
+            raise Exception("ERROR calling the cal_pop_fitness() method: \nPlease check the parameters passed while creating an instance of the GA class.\n")
+
+        pop_fitness = ["undefined"] * len(self.population)
+        if self.parallel_processing is None:
+            # Calculating the fitness value of each solution in the current population.
+            for sol_idx, sol in enumerate(self.population):
+    
+                # Check if the `save_solutions` parameter is `True` and whether the solution already exists in the `solutions` list. If so, use its fitness rather than calculating it again.
+                if (self.save_solutions) and (list(sol) in self.solutions):
+                    fitness = self.solutions_fitness[self.solutions.index(list(sol))]
+                # If the solutions are not saved (i.e. `save_solutions=False`), check if this solution is a parent from the previous generation and its fitness value is already calculated. If so, use the fitness value instead of calling the fitness function.
+                elif (self.last_generation_parents is not None) and len(numpy.where(numpy.all(self.last_generation_parents == sol, axis=1))[0] > 0):
+                    # Index of the parent in the parents array (self.last_generation_parents). This is not its index within the population.
+                    parent_idx = numpy.where(numpy.all(self.last_generation_parents == sol, axis=1))[0][0]
+                    # Index of the parent in the population.
+                    parent_idx = self.last_generation_parents_indices[parent_idx]
+                    # Use the parent's index to return its pre-calculated fitness value.
+                    fitness = self.previous_generation_fitness[parent_idx]
+                else:
+                    fitness = self.fitness_func(sol, sol_idx)
+                    if type(fitness) in GA.supported_int_float_types:
+                        pass
+                    else:
+                        raise ValueError("The fitness function should return a number but the value {fit_val} of type {fit_type} found.".format(fit_val=fitness, fit_type=type(fitness)))
+                pop_fitness[sol_idx] = fitness
+        else:    
+            # Calculating the fitness value of each solution in the current population.
+            for sol_idx, sol in enumerate(self.population):
+                # Check if the `save_solutions` parameter is `True` and whether the solution already exists in the `solutions` list. If so, use its fitness rather than calculating it again.
+                if (self.save_solutions) and (list(sol) in self.solutions):
+                    fitness = self.solutions_fitness[self.solutions.index(list(sol))]
+                # If the solutions are not saved (i.e. `save_solutions=False`), check if this solution is a parent from the previous generation and its fitness value is already calculated. If so, use the fitness value instead of calling the fitness function.
+                if not (self.last_generation_parents is None) and len(numpy.where(numpy.all(self.last_generation_parents == sol, axis=1))[0] > 0):
+                    # Index of the parent in the parents array (self.last_generation_parents). This is not its index within the population.
+                    parent_idx = numpy.where(numpy.all(self.last_generation_parents == sol, axis=1))[0][0]
+                    # Index of the parent in the population.
+                    parent_idx = self.last_generation_parents_indices[parent_idx]
+                    # Use the parent's index to return its pre-calculated fitness value.
+                    fitness = self.last_generation_fitness[parent_idx]
+
+                    pop_fitness[sol_idx] = fitness
+    
+            # Decide which class to use based on whether the user selected "process" or "thread"
+            if self.parallel_processing[0] == "process":
+                ExecutorClass = concurrent.futures.ProcessPoolExecutor
+            else:
+                ExecutorClass = concurrent.futures.ThreadPoolExecutor
+    
+            # We can use a with statement to ensure threads are cleaned up promptly (https://docs.python.org/3/library/concurrent.futures.html#threadpoolexecutor-example)
+            with ExecutorClass(max_workers=self.parallel_processing[1]) as executor:
+                solutions_to_submit_indices = []
+                solutions_to_submit = []
+                for sol_idx, sol in enumerate(self.population):
+                    # The "undefined" value means that the fitness of this solution must be calculated.
+                    if pop_fitness[sol_idx] == "undefined":
+                        solutions_to_submit.append(sol.copy())
+                        solutions_to_submit_indices.append(sol_idx)
+        
+                for index, fitness in zip(solutions_to_submit_indices, executor.map(self.fitness_func, solutions_to_submit, range(len(solutions_to_submit_indices)))):
+                    if type(fitness) in GA.supported_int_float_types:
+                        pop_fitness[index] = fitness
+                    else:
+                        raise ValueError("The fitness function should return a number but the value {fit_val} of type {fit_type} found.".format(fit_val=fitness, fit_type=type(fitness)))
+
+        pop_fitness = numpy.array(pop_fitness)
+
+        return pop_fitness
+
+    def run(self):
+
+        """
+        Runs the genetic algorithm. This is the main method in which the genetic algorithm is evolved through a number of generations.
+        """
+
+        if self.valid_parameters == False:
+            raise Exception("Error calling the run() method: \nThe run() method cannot be executed with invalid parameters. Please check the parameters passed while creating an instance of the GA class.\n")
+
+        # Starting from PyGAD 2.18.0, the 4 properties (best_solutions, best_solutions_fitness, solutions, and solutions_fitness) are no longer reset with each call to the run() method. Instead, they are extended. 
+        # For example, if there are 50 generations and the user set save_best_solutions=True, then the length of the 2 properties best_solutions and best_solutions_fitness will be 50 after the first call to the run() method, then 100 after the second call, 150 after the third, and so on.
+
+        # self.best_solutions: Holds the best solution in each generation.
+        if type(self.best_solutions) is numpy.ndarray:
+            self.best_solutions = list(self.best_solutions)
+        # self.best_solutions_fitness: A list holding the fitness value of the best solution for each generation.
+        if type(self.best_solutions_fitness) is numpy.ndarray:
+            self.best_solutions_fitness = list(self.best_solutions_fitness)
+        # self.solutions: Holds the solutions in each generation.
+        if type(self.solutions) is numpy.ndarray:
+            self.solutions = list(self.solutions)
+        # self.solutions_fitness: Holds the fitness of the solutions in each generation.
+        if type(self.solutions_fitness) is numpy.ndarray:
+            self.solutions_fitness = list(self.solutions_fitness)
+
+        if not (self.on_start is None):
+            self.on_start(self)
+
+        stop_run = False
+
+        # Measuring the fitness of each chromosome in the population. Save the fitness in the last_generation_fitness attribute.
+        self.last_generation_fitness = self.cal_pop_fitness()
+
+        best_solution, best_solution_fitness, best_match_idx = self.best_solution(pop_fitness=self.last_generation_fitness)
+
+        # Appending the best solution in the initial population to the best_solutions list.
+        if self.save_best_solutions:
+            self.best_solutions.append(best_solution)
+
+        for generation in range(self.num_generations):
+            if not (self.on_fitness is None):
+                self.on_fitness(self, self.last_generation_fitness)
+
+            # Appending the fitness value of the best solution in the current generation to the best_solutions_fitness attribute.
+            self.best_solutions_fitness.append(best_solution_fitness)
+
+            # Appending the solutions in the current generation to the solutions list.
+            if self.save_solutions:
+                # self.solutions.extend(self.population.copy())
+                population_as_list = self.population.copy()
+                population_as_list = [list(item) for item in population_as_list]
+                self.solutions.extend(population_as_list)
+
+                self.solutions_fitness.extend(self.last_generation_fitness)
+
+            # Selecting the best parents in the population for mating.
+            if callable(self.parent_selection_type):
+                self.last_generation_parents, self.last_generation_parents_indices = self.select_parents(self.last_generation_fitness, self.num_parents_mating, self)
+            else:
+                self.last_generation_parents, self.last_generation_parents_indices = self.select_parents(self.last_generation_fitness, num_parents=self.num_parents_mating)
+            if not (self.on_parents is None):
+                self.on_parents(self, self.last_generation_parents)
+
+            # If self.crossover_type=None, then no crossover is applied and thus no offspring will be created in the next generations. The next generation will use the solutions in the current population.
+            if self.crossover_type is None:
+                if self.keep_elitism == 0:
+                    num_parents_to_keep = self.num_parents_mating if self.keep_parents == -1 else self.keep_parents
+                    if self.num_offspring <= num_parents_to_keep:
+                        self.last_generation_offspring_crossover = self.last_generation_parents[0:self.num_offspring]
+                    else:
+                        self.last_generation_offspring_crossover = numpy.concatenate((self.last_generation_parents, self.population[0:(self.num_offspring - self.last_generation_parents.shape[0])]))
+                else:
+                    # The steady_state_selection() method is called to select the best solutions (i.e. elitism). The keep_elitism parameter defines the number of these solutions.
+                    # The steady_state_selection() method is still called here even if its output may not be used given that the condition of the next if statement is True. The reason is that it will be used later.
+                    self.last_generation_elitism, _ = self.steady_state_selection(self.last_generation_fitness, num_parents=self.keep_elitism)
+                    if self.num_offspring <= self.keep_elitism:
+                        self.last_generation_offspring_crossover = self.last_generation_parents[0:self.num_offspring]
+                    else:
+                        self.last_generation_offspring_crossover = numpy.concatenate((self.last_generation_elitism, self.population[0:(self.num_offspring - self.last_generation_elitism.shape[0])]))
+            else:
+                # Generating offspring using crossover.
+                if callable(self.crossover_type):
+                    self.last_generation_offspring_crossover = self.crossover(self.last_generation_parents,
+                                                                              (self.num_offspring, self.num_genes),
+                                                                              self)
+                else:
+                    self.last_generation_offspring_crossover = self.crossover(self.last_generation_parents,
+                                                                              offspring_size=(self.num_offspring, self.num_genes))
+
+            # PyGAD 2.18.2 // The on_crossover() callback function is called even if crossover_type is None.
+            if not (self.on_crossover is None):
+                self.on_crossover(self, self.last_generation_offspring_crossover)
+
+            # If self.mutation_type=None, then no mutation is applied and thus no changes are applied to the offspring created using the crossover operation. The offspring will be used unchanged in the next generation.
+            if self.mutation_type is None:
+                self.last_generation_offspring_mutation = self.last_generation_offspring_crossover
+            else:
+                # Adding some variations to the offspring using mutation.
+                if callable(self.mutation_type):
+                    self.last_generation_offspring_mutation = self.mutation(self.last_generation_offspring_crossover, self)
+                else:
+                    self.last_generation_offspring_mutation = self.mutation(self.last_generation_offspring_crossover)
+
+            # PyGAD 2.18.2 // The on_mutation() callback function is called even if mutation_type is None.
+            if not (self.on_mutation is None):
+                self.on_mutation(self, self.last_generation_offspring_mutation)
+
+            # Update the population attribute according to the offspring generated.
+            if self.keep_elitism == 0:
+                # If the keep_elitism parameter is 0, then the keep_parents parameter will be used to decide if the parents are kept in the next generation. 
+                if (self.keep_parents == 0):
+                    self.population = self.last_generation_offspring_mutation
+                elif (self.keep_parents == -1):
+                    # Creating the new population based on the parents and offspring.
+                    self.population[0:self.last_generation_parents.shape[0], :] = self.last_generation_parents
+                    self.population[self.last_generation_parents.shape[0]:, :] = self.last_generation_offspring_mutation
+                elif (self.keep_parents > 0):
+                    parents_to_keep, _ = self.steady_state_selection(self.last_generation_fitness, num_parents=self.keep_parents)
+                    self.population[0:parents_to_keep.shape[0], :] = parents_to_keep
+                    self.population[parents_to_keep.shape[0]:, :] = self.last_generation_offspring_mutation
+            else:
+                self.last_generation_elitism, _ = self.steady_state_selection(self.last_generation_fitness, num_parents=self.keep_elitism)
+                self.population[0:self.last_generation_elitism.shape[0], :] = self.last_generation_elitism
+                self.population[self.last_generation_elitism.shape[0]:, :] = self.last_generation_offspring_mutation
+
+            self.generations_completed = generation + 1 # The generations_completed attribute holds the number of the last completed generation.
+
+            self.previous_generation_fitness = self.last_generation_fitness.copy()
+            # Measuring the fitness of each chromosome in the population. Save the fitness in the last_generation_fitness attribute.
+            self.last_generation_fitness = self.cal_pop_fitness()
+
+            best_solution, best_solution_fitness, best_match_idx = self.best_solution(pop_fitness=self.last_generation_fitness)
+
+            # Appending the best solution in the current generation to the best_solutions list.
+            if self.save_best_solutions:
+                self.best_solutions.append(best_solution)
+
+            # If the callback_generation attribute is not None, then cal the callback function after the generation.
+            if not (self.on_generation is None):
+                r = self.on_generation(self)
+                if type(r) is str and r.lower() == "stop":
+                    # Before aborting the loop, save the fitness value of the best solution.
+                    _, best_solution_fitness, _ = self.best_solution()
+                    self.best_solutions_fitness.append(best_solution_fitness)
+                    break
+
+            if not self.stop_criteria is None:
+                for criterion in self.stop_criteria:
+                    if criterion[0] == "reach":
+                        if max(self.last_generation_fitness) >= criterion[1]:
+                            stop_run = True
+                            break
+                    elif criterion[0] == "saturate":
+                        criterion[1] = int(criterion[1])
+                        if (self.generations_completed >= criterion[1]):
+                            if (self.best_solutions_fitness[self.generations_completed - criterion[1]] - self.best_solutions_fitness[self.generations_completed - 1]) == 0:
+                                stop_run = True
+                                break
+
+            if stop_run:
+                break
+
+            time.sleep(self.delay_after_gen)
+
+        # Save the fitness of the last generation.
+        if self.save_solutions:
+            # self.solutions.extend(self.population.copy())
+            population_as_list = self.population.copy()
+            population_as_list = [list(item) for item in population_as_list]
+            self.solutions.extend(population_as_list)
+
+            self.solutions_fitness.extend(self.last_generation_fitness)
+
+        # Save the fitness value of the best solution.
+        _, best_solution_fitness, _ = self.best_solution(pop_fitness=self.last_generation_fitness)
+        self.best_solutions_fitness.append(best_solution_fitness)
+
+        self.best_solution_generation = numpy.where(numpy.array(self.best_solutions_fitness) == numpy.max(numpy.array(self.best_solutions_fitness)))[0][0]
+        # After the run() method completes, the run_completed flag is changed from False to True.
+        self.run_completed = True # Set to True only after the run() method completes gracefully.
+
+        if not (self.on_stop is None):
+            self.on_stop(self, self.last_generation_fitness)
+
+        # Converting the 'best_solutions' list into a NumPy array.
+        self.best_solutions = numpy.array(self.best_solutions)
+
+        # Converting the 'solutions' list into a NumPy array.
+        # self.solutions = numpy.array(self.solutions)
+
+    def steady_state_selection(self, fitness, num_parents):
+
+        """
+        Selects the parents using the steady-state selection technique. Later, these parents will mate to produce the offspring.
+        It accepts 2 parameters:
+            -fitness: The fitness values of the solutions in the current population.
+            -num_parents: The number of parents to be selected.
+        It returns an array of the selected parents.
+        """
+
+        fitness_sorted = sorted(range(len(fitness)), key=lambda k: fitness[k])
+        fitness_sorted.reverse()
+        # Selecting the best individuals in the current generation as parents for producing the offspring of the next generation.
+        if self.gene_type_single == True:
+            parents = numpy.empty((num_parents, self.population.shape[1]), dtype=self.gene_type[0])
+        else:
+            parents = numpy.empty((num_parents, self.population.shape[1]), dtype=object)
+        for parent_num in range(num_parents):
+            parents[parent_num, :] = self.population[fitness_sorted[parent_num], :].copy()
+
+        return parents, fitness_sorted[:num_parents]
+
+    def rank_selection(self, fitness, num_parents):
+
+        """
+        Selects the parents using the rank selection technique. Later, these parents will mate to produce the offspring.
+        It accepts 2 parameters:
+            -fitness: The fitness values of the solutions in the current population.
+            -num_parents: The number of parents to be selected.
+        It returns an array of the selected parents.
+        """
+
+        fitness_sorted = sorted(range(len(fitness)), key=lambda k: fitness[k])
+        fitness_sorted.reverse()
+        # Selecting the best individuals in the current generation as parents for producing the offspring of the next generation.
+        if self.gene_type_single == True:
+            parents = numpy.empty((num_parents, self.population.shape[1]), dtype=self.gene_type[0])
+        else:
+            parents = numpy.empty((num_parents, self.population.shape[1]), dtype=object)
+        for parent_num in range(num_parents):
+            parents[parent_num, :] = self.population[fitness_sorted[parent_num], :].copy()
+
+        return parents, fitness_sorted[:num_parents]
+
+    def random_selection(self, fitness, num_parents):
+
+        """
+        Selects the parents randomly. Later, these parents will mate to produce the offspring.
+        It accepts 2 parameters:
+            -fitness: The fitness values of the solutions in the current population.
+            -num_parents: The number of parents to be selected.
+        It returns an array of the selected parents.
+        """
+
+        if self.gene_type_single == True:
+            parents = numpy.empty((num_parents, self.population.shape[1]), dtype=self.gene_type[0])
+        else:
+            parents = numpy.empty((num_parents, self.population.shape[1]), dtype=object)
+
+        rand_indices = numpy.random.randint(low=0.0, high=fitness.shape[0], size=num_parents)
+
+        for parent_num in range(num_parents):
+            parents[parent_num, :] = self.population[rand_indices[parent_num], :].copy()
+
+        return parents, rand_indices
+
+    def tournament_selection(self, fitness, num_parents):
+
+        """
+        Selects the parents using the tournament selection technique. Later, these parents will mate to produce the offspring.
+        It accepts 2 parameters:
+            -fitness: The fitness values of the solutions in the current population.
+            -num_parents: The number of parents to be selected.
+        It returns an array of the selected parents.
+        """
+
+        if self.gene_type_single == True:
+            parents = numpy.empty((num_parents, self.population.shape[1]), dtype=self.gene_type[0])
+        else:
+            parents = numpy.empty((num_parents, self.population.shape[1]), dtype=object)
+
+        parents_indices = []
+
+        for parent_num in range(num_parents):
+            rand_indices = numpy.random.randint(low=0.0, high=len(fitness), size=self.K_tournament)
+            K_fitnesses = fitness[rand_indices]
+            selected_parent_idx = numpy.where(K_fitnesses == numpy.max(K_fitnesses))[0][0]
+            parents_indices.append(rand_indices[selected_parent_idx])
+            parents[parent_num, :] = self.population[rand_indices[selected_parent_idx], :].copy()
+
+        return parents, parents_indices
+
+    def roulette_wheel_selection(self, fitness, num_parents):
+
+        """
+        Selects the parents using the roulette wheel selection technique. Later, these parents will mate to produce the offspring.
+        It accepts 2 parameters:
+            -fitness: The fitness values of the solutions in the current population.
+            -num_parents: The number of parents to be selected.
+        It returns an array of the selected parents.
+        """
+
+        fitness_sum = numpy.sum(fitness)
+        if fitness_sum == 0:
+            raise ZeroDivisionError("Cannot proceed because the sum of fitness values is zero. Cannot divide by zero.")
+        probs = fitness / fitness_sum
+        probs_start = numpy.zeros(probs.shape, dtype=numpy.float) # An array holding the start values of the ranges of probabilities.
+        probs_end = numpy.zeros(probs.shape, dtype=numpy.float) # An array holding the end values of the ranges of probabilities.
+
+        curr = 0.0
+
+        # Calculating the probabilities of the solutions to form a roulette wheel.
+        for _ in range(probs.shape[0]):
+            min_probs_idx = numpy.where(probs == numpy.min(probs))[0][0]
+            probs_start[min_probs_idx] = curr
+            curr = curr + probs[min_probs_idx]
+            probs_end[min_probs_idx] = curr
+            probs[min_probs_idx] = 99999999999
+
+        # Selecting the best individuals in the current generation as parents for producing the offspring of the next generation.
+        if self.gene_type_single == True:
+            parents = numpy.empty((num_parents, self.population.shape[1]), dtype=self.gene_type[0])
+        else:
+            parents = numpy.empty((num_parents, self.population.shape[1]), dtype=object)
+
+        parents_indices = []
+
+        for parent_num in range(num_parents):
+            rand_prob = numpy.random.rand()
+            for idx in range(probs.shape[0]):
+                if (rand_prob >= probs_start[idx] and rand_prob < probs_end[idx]):
+                    parents[parent_num, :] = self.population[idx, :].copy()
+                    parents_indices.append(idx)
+                    break
+        return parents, parents_indices
+
+    def stochastic_universal_selection(self, fitness, num_parents):
+
+        """
+        Selects the parents using the stochastic universal selection technique. Later, these parents will mate to produce the offspring.
+        It accepts 2 parameters:
+            -fitness: The fitness values of the solutions in the current population.
+            -num_parents: The number of parents to be selected.
+        It returns an array of the selected parents.
+        """
+
+        fitness_sum = numpy.sum(fitness)
+        if fitness_sum == 0:
+            raise ZeroDivisionError("Cannot proceed because the sum of fitness values is zero. Cannot divide by zero.")
+        probs = fitness / fitness_sum
+        probs_start = numpy.zeros(probs.shape, dtype=numpy.float) # An array holding the start values of the ranges of probabilities.
+        probs_end = numpy.zeros(probs.shape, dtype=numpy.float) # An array holding the end values of the ranges of probabilities.
+
+        curr = 0.0
+
+        # Calculating the probabilities of the solutions to form a roulette wheel.
+        for _ in range(probs.shape[0]):
+            min_probs_idx = numpy.where(probs == numpy.min(probs))[0][0]
+            probs_start[min_probs_idx] = curr
+            curr = curr + probs[min_probs_idx]
+            probs_end[min_probs_idx] = curr
+            probs[min_probs_idx] = 99999999999
+
+        pointers_distance = 1.0 / self.num_parents_mating # Distance between different pointers.
+        first_pointer = numpy.random.uniform(low=0.0, high=pointers_distance, size=1) # Location of the first pointer.
+
+        # Selecting the best individuals in the current generation as parents for producing the offspring of the next generation.
+        if self.gene_type_single == True:
+            parents = numpy.empty((num_parents, self.population.shape[1]), dtype=self.gene_type[0])
+        else:
+            parents = numpy.empty((num_parents, self.population.shape[1]), dtype=object)
+
+        parents_indices = []
+
+        for parent_num in range(num_parents):
+            rand_pointer = first_pointer + parent_num*pointers_distance
+            for idx in range(probs.shape[0]):
+                if (rand_pointer >= probs_start[idx] and rand_pointer < probs_end[idx]):
+                    parents[parent_num, :] = self.population[idx, :].copy()
+                    parents_indices.append(idx)
+                    break
+        return parents, parents_indices
+
+    def single_point_crossover(self, parents, offspring_size):
+
+        """
+        Applies the single-point crossover. It selects a point randomly at which crossover takes place between the pairs of parents.
+        It accepts 2 parameters:
+            -parents: The parents to mate for producing the offspring.
+            -offspring_size: The size of the offspring to produce.
+        It returns an array the produced offspring.
+        """
+
+        if self.gene_type_single == True:
+            offspring = numpy.empty(offspring_size, dtype=self.gene_type[0])
+        else:
+            offspring = numpy.empty(offspring_size, dtype=object)
+
+        for k in range(offspring_size[0]):
+            # The point at which crossover takes place between two parents. Usually, it is at the center.
+            crossover_point = numpy.random.randint(low=0, high=parents.shape[1], size=1)[0]
+
+            if not (self.crossover_probability is None):
+                probs = numpy.random.random(size=parents.shape[0])
+                indices = numpy.where(probs <= self.crossover_probability)[0]
+
+                # If no parent satisfied the probability, no crossover is applied and a parent is selected.
+                if len(indices) == 0:
+                    offspring[k, :] = parents[k % parents.shape[0], :]
+                    continue
+                elif len(indices) == 1:
+                    parent1_idx = indices[0]
+                    parent2_idx = parent1_idx
+                else:
+                    indices = random.sample(set(indices), 2)
+                    parent1_idx = indices[0]
+                    parent2_idx = indices[1]
+            else:
+                # Index of the first parent to mate.
+                parent1_idx = k % parents.shape[0]
+                # Index of the second parent to mate.
+                parent2_idx = (k+1) % parents.shape[0]
+
+            # The new offspring has its first half of its genes from the first parent.
+            offspring[k, 0:crossover_point] = parents[parent1_idx, 0:crossover_point]
+            # The new offspring has its second half of its genes from the second parent.
+            offspring[k, crossover_point:] = parents[parent2_idx, crossover_point:]
+
+            if (self.mutation_type is None) and (self.allow_duplicate_genes == False):
+                if self.gene_space is None:
+                    offspring[k], _, _ = self.solve_duplicate_genes_randomly(solution=offspring[k],
+                                                                                         min_val=self.random_mutation_min_val,
+                                                                                         max_val=self.random_mutation_max_val,
+                                                                                         mutation_by_replacement=self.mutation_by_replacement,
+                                                                                         gene_type=self.gene_type,
+                                                                                         num_trials=10)
+                else:
+                    offspring[k], _, _ = self.solve_duplicate_genes_by_space(solution=offspring[k],
+                                                                                         gene_type=self.gene_type,
+                                                                                         num_trials=10)
+
+        return offspring
+
+    def two_points_crossover(self, parents, offspring_size):
+
+        """
+        Applies the 2 points crossover. It selects the 2 points randomly at which crossover takes place between the pairs of parents.
+        It accepts 2 parameters:
+            -parents: The parents to mate for producing the offspring.
+            -offspring_size: The size of the offspring to produce.
+        It returns an array the produced offspring.
+        """
+
+        if self.gene_type_single == True:
+            offspring = numpy.empty(offspring_size, dtype=self.gene_type[0])
+        else:
+            offspring = numpy.empty(offspring_size, dtype=object)
+
+        for k in range(offspring_size[0]):
+            if (parents.shape[1] == 1): # If the chromosome has only a single gene. In this case, this gene is copied from the second parent.
+                crossover_point1 = 0
+            else:
+                crossover_point1 = numpy.random.randint(low=0, high=numpy.ceil(parents.shape[1]/2 + 1), size=1)[0]
+
+            crossover_point2 = crossover_point1 + int(parents.shape[1]/2) # The second point must always be greater than the first point.
+
+            if not (self.crossover_probability is None):
+                probs = numpy.random.random(size=parents.shape[0])
+                indices = numpy.where(probs <= self.crossover_probability)[0]
+
+                # If no parent satisfied the probability, no crossover is applied and a parent is selected.
+                if len(indices) == 0:
+                    offspring[k, :] = parents[k % parents.shape[0], :]
+                    continue
+                elif len(indices) == 1:
+                    parent1_idx = indices[0]
+                    parent2_idx = parent1_idx
+                else:
+                    indices = random.sample(set(indices), 2)
+                    parent1_idx = indices[0]
+                    parent2_idx = indices[1]
+            else:
+                # Index of the first parent to mate.
+                parent1_idx = k % parents.shape[0]
+                # Index of the second parent to mate.
+                parent2_idx = (k+1) % parents.shape[0]
+
+            # The genes from the beginning of the chromosome up to the first point are copied from the first parent.
+            offspring[k, 0:crossover_point1] = parents[parent1_idx, 0:crossover_point1]
+            # The genes from the second point up to the end of the chromosome are copied from the first parent.
+            offspring[k, crossover_point2:] = parents[parent1_idx, crossover_point2:]
+            # The genes between the 2 points are copied from the second parent.
+            offspring[k, crossover_point1:crossover_point2] = parents[parent2_idx, crossover_point1:crossover_point2]
+
+            if (self.mutation_type is None) and (self.allow_duplicate_genes == False):
+                if self.gene_space is None:
+                    offspring[k], _, _ = self.solve_duplicate_genes_randomly(solution=offspring[k],
+                                                                                         min_val=self.random_mutation_min_val,
+                                                                                         max_val=self.random_mutation_max_val,
+                                                                                         mutation_by_replacement=self.mutation_by_replacement,
+                                                                                         gene_type=self.gene_type,
+                                                                                         num_trials=10)
+                else:
+                    offspring[k], _, _ = self.solve_duplicate_genes_by_space(solution=offspring[k],
+                                                                                         gene_type=self.gene_type,
+                                                                                         num_trials=10)
+        return offspring
+
+    def uniform_crossover(self, parents, offspring_size):
+
+        """
+        Applies the uniform crossover. For each gene, a parent out of the 2 mating parents is selected randomly and the gene is copied from it.
+        It accepts 2 parameters:
+            -parents: The parents to mate for producing the offspring.
+            -offspring_size: The size of the offspring to produce.
+        It returns an array the produced offspring.
+        """
+
+        if self.gene_type_single == True:
+            offspring = numpy.empty(offspring_size, dtype=self.gene_type[0])
+        else:
+            offspring = numpy.empty(offspring_size, dtype=object)
+
+        for k in range(offspring_size[0]):
+            if not (self.crossover_probability is None):
+                probs = numpy.random.random(size=parents.shape[0])
+                indices = numpy.where(probs <= self.crossover_probability)[0]
+
+                # If no parent satisfied the probability, no crossover is applied and a parent is selected.
+                if len(indices) == 0:
+                    offspring[k, :] = parents[k % parents.shape[0], :]
+                    continue
+                elif len(indices) == 1:
+                    parent1_idx = indices[0]
+                    parent2_idx = parent1_idx
+                else:
+                    indices = random.sample(set(indices), 2)
+                    parent1_idx = indices[0]
+                    parent2_idx = indices[1]
+            else:
+                # Index of the first parent to mate.
+                parent1_idx = k % parents.shape[0]
+                # Index of the second parent to mate.
+                parent2_idx = (k+1) % parents.shape[0]
+
+            genes_source = numpy.random.randint(low=0, high=2, size=offspring_size[1])
+            for gene_idx in range(offspring_size[1]):
+                if (genes_source[gene_idx] == 0):
+                    # The gene will be copied from the first parent if the current gene index is 0.
+                    offspring[k, gene_idx] = parents[parent1_idx, gene_idx]
+                elif (genes_source[gene_idx] == 1):
+                    # The gene will be copied from the second parent if the current gene index is 1.
+                    offspring[k, gene_idx] = parents[parent2_idx, gene_idx]
+
+            if (self.mutation_type is None) and (self.allow_duplicate_genes == False):
+                if self.gene_space is None:
+                    offspring[k], _, _ = self.solve_duplicate_genes_randomly(solution=offspring[k],
+                                                                                         min_val=self.random_mutation_min_val,
+                                                                                         max_val=self.random_mutation_max_val,
+                                                                                         mutation_by_replacement=self.mutation_by_replacement,
+                                                                                         gene_type=self.gene_type,
+                                                                                         num_trials=10)
+                else:
+                    offspring[k], _, _ = self.solve_duplicate_genes_by_space(solution=offspring[k],
+                                                                                         gene_type=self.gene_type,
+                                                                                         num_trials=10)
+
+        return offspring
+
+    def scattered_crossover(self, parents, offspring_size):
+
+        """
+        Applies the scattered crossover. It randomly selects the gene from one of the 2 parents.
+        It accepts 2 parameters:
+            -parents: The parents to mate for producing the offspring.
+            -offspring_size: The size of the offspring to produce.
+        It returns an array the produced offspring.
+        """
+
+        if self.gene_type_single == True:
+            offspring = numpy.empty(offspring_size, dtype=self.gene_type[0])
+        else:
+            offspring = numpy.empty(offspring_size, dtype=object)
+
+        for k in range(offspring_size[0]):
+            if not (self.crossover_probability is None):
+                probs = numpy.random.random(size=parents.shape[0])
+                indices = numpy.where(probs <= self.crossover_probability)[0]
+
+                # If no parent satisfied the probability, no crossover is applied and a parent is selected.
+                if len(indices) == 0:
+                    offspring[k, :] = parents[k % parents.shape[0], :]
+                    continue
+                elif len(indices) == 1:
+                    parent1_idx = indices[0]
+                    parent2_idx = parent1_idx
+                else:
+                    indices = random.sample(set(indices), 2)
+                    parent1_idx = indices[0]
+                    parent2_idx = indices[1]
+            else:
+                # Index of the first parent to mate.
+                parent1_idx = k % parents.shape[0]
+                # Index of the second parent to mate.
+                parent2_idx = (k+1) % parents.shape[0]
+
+            # A 0/1 vector where 0 means the gene is taken from the first parent and 1 means the gene is taken from the second parent.
+            gene_sources = numpy.random.randint(0, 2, size=self.num_genes)
+            offspring[k, :] = numpy.where(gene_sources == 0, parents[parent1_idx, :], parents[parent2_idx, :])
+
+            if (self.mutation_type is None) and (self.allow_duplicate_genes == False):
+                if self.gene_space is None:
+                    offspring[k], _, _ = self.solve_duplicate_genes_randomly(solution=offspring[k],
+                                                                                         min_val=self.random_mutation_min_val,
+                                                                                         max_val=self.random_mutation_max_val,
+                                                                                         mutation_by_replacement=self.mutation_by_replacement,
+                                                                                         gene_type=self.gene_type,
+                                                                                         num_trials=10)
+                else:
+                    offspring[k], _, _ = self.solve_duplicate_genes_by_space(solution=offspring[k],
+                                                                                         gene_type=self.gene_type,
+                                                                                         num_trials=10)
+        return offspring
+
+    def random_mutation(self, offspring):
+
+        """
+        Applies the random mutation which changes the values of a number of genes randomly.
+        The random value is selected either using the 'gene_space' parameter or the 2 parameters 'random_mutation_min_val' and 'random_mutation_max_val'.
+        It accepts a single parameter:
+            -offspring: The offspring to mutate.
+        It returns an array of the mutated offspring.
+        """
+
+        # If the mutation values are selected from the mutation space, the attribute 'gene_space' is not None. Otherwise, it is None.
+        # When the 'mutation_probability' parameter exists (i.e. not None), then it is used in the mutation. Otherwise, the 'mutation_num_genes' parameter is used.
+
+        if self.mutation_probability is None:
+            # When the 'mutation_probability' parameter does not exist (i.e. None), then the parameter 'mutation_num_genes' is used in the mutation.
+            if not (self.gene_space is None):
+                # When the attribute 'gene_space' exists (i.e. not None), the mutation values are selected randomly from the space of values of each gene.
+                offspring = self.mutation_by_space(offspring)
+            else:
+                offspring = self.mutation_randomly(offspring)
+        else:
+            # When the 'mutation_probability' parameter exists (i.e. not None), then it is used in the mutation.
+            if not (self.gene_space is None):
+                # When the attribute 'gene_space' does not exist (i.e. None), the mutation values are selected randomly based on the continuous range specified by the 2 attributes 'random_mutation_min_val' and 'random_mutation_max_val'.
+                offspring = self.mutation_probs_by_space(offspring)
+            else:
+                offspring = self.mutation_probs_randomly(offspring)
+
+        return offspring
+
+    def mutation_by_space(self, offspring):
+
+        """
+        Applies the random mutation using the mutation values' space.
+        It accepts a single parameter:
+            -offspring: The offspring to mutate.
+        It returns an array of the mutated offspring using the mutation space.
+        """
+
+        # For each offspring, a value from the gene space is selected randomly and assigned to the selected mutated gene.
+        for offspring_idx in range(offspring.shape[0]):
+            mutation_indices = numpy.array(random.sample(range(0, self.num_genes), self.mutation_num_genes))
+            for gene_idx in mutation_indices:
+
+                if self.gene_space_nested:
+                    # Returning the current gene space from the 'gene_space' attribute.
+                    if type(self.gene_space[gene_idx]) in [numpy.ndarray, list]:
+                        curr_gene_space = self.gene_space[gene_idx].copy()
+                    else:
+                        curr_gene_space = self.gene_space[gene_idx]
+
+                    # If the gene space has only a single value, use it as the new gene value.
+                    if type(curr_gene_space) in GA.supported_int_float_types:
+                        value_from_space = curr_gene_space
+                    # If the gene space is None, apply mutation by adding a random value between the range defined by the 2 parameters 'random_mutation_min_val' and 'random_mutation_max_val'.
+                    elif curr_gene_space is None:
+                        rand_val = numpy.random.uniform(low=self.random_mutation_min_val,
+                                                        high=self.random_mutation_max_val,
+                                                        size=1)
+                        if self.mutation_by_replacement:
+                            value_from_space = rand_val
+                        else:
+                            value_from_space = offspring[offspring_idx, gene_idx] + rand_val
+                    elif type(curr_gene_space) is dict:
+                        # The gene's space of type dict specifies the lower and upper limits of a gene.
+                        if 'step' in curr_gene_space.keys():
+                            value_from_space = numpy.random.choice(numpy.arange(start=curr_gene_space['low'],
+                                                                                stop=curr_gene_space['high'],
+                                                                                step=curr_gene_space['step']),
+                                                                   size=1)
+                        else:
+                            value_from_space = numpy.random.uniform(low=curr_gene_space['low'],
+                                                                    high=curr_gene_space['high'],
+                                                                    size=1)
+                    else:
+                        # Selecting a value randomly based on the current gene's space in the 'gene_space' attribute.
+                        # If the gene space has only 1 value, then select it. The old and new values of the gene are identical.
+                        if len(curr_gene_space) == 1:
+                            value_from_space = curr_gene_space[0]
+                        # If the gene space has more than 1 value, then select a new one that is different from the current value.
+                        else:
+                            values_to_select_from = list(set(curr_gene_space) - set([offspring[offspring_idx, gene_idx]]))
+                            if len(values_to_select_from) == 0:
+                                value_from_space = offspring[offspring_idx, gene_idx]
+                            else:
+                                value_from_space = random.choice(values_to_select_from)
+                else:
+                    # Selecting a value randomly from the global gene space in the 'gene_space' attribute.
+                    if type(self.gene_space) is dict:
+                        # When the gene_space is assigned a dict object, then it specifies the lower and upper limits of all genes in the space.
+                        if 'step' in self.gene_space.keys():
+                            value_from_space = numpy.random.choice(numpy.arange(start=self.gene_space['low'],
+                                                                                stop=self.gene_space['high'],
+                                                                                step=self.gene_space['step']),
+                                                                   size=1)
+                        else:
+                            value_from_space = numpy.random.uniform(low=self.gene_space['low'],
+                                                                    high=self.gene_space['high'],
+                                                                    size=1)
+                    else:
+                        # If the space type is not of type dict, then a value is randomly selected from the gene_space attribute.
+                        values_to_select_from = list(set(self.gene_space) - set([offspring[offspring_idx, gene_idx]]))
+                        if len(values_to_select_from) == 0:
+                            value_from_space = offspring[offspring_idx, gene_idx]
+                        else:
+                            value_from_space = random.choice(values_to_select_from)
+                    # value_from_space = random.choice(self.gene_space)
+
+                if value_from_space is None:
+                    value_from_space = numpy.random.uniform(low=self.random_mutation_min_val,
+                                                            high=self.random_mutation_max_val,
+                                                            size=1)
+
+                # Assinging the selected value from the space to the gene.
+                if self.gene_type_single == True:
+                    if not self.gene_type[1] is None:
+                        offspring[offspring_idx, gene_idx] = numpy.round(self.gene_type[0](value_from_space),
+                                                                         self.gene_type[1])
+                    else:
+                        offspring[offspring_idx, gene_idx] = self.gene_type[0](value_from_space)
+                else:
+                    if not self.gene_type[gene_idx][1] is None:
+                        offspring[offspring_idx, gene_idx] = numpy.round(self.gene_type[gene_idx][0](value_from_space),
+                                                                         self.gene_type[gene_idx][1])
+                    else:
+                        offspring[offspring_idx, gene_idx] = self.gene_type[gene_idx][0](value_from_space)
+
+                if self.allow_duplicate_genes == False:
+                    offspring[offspring_idx], _, _ = self.solve_duplicate_genes_by_space(solution=offspring[offspring_idx],
+                                                                                         gene_type=self.gene_type,
+                                                                                         num_trials=10)
+        return offspring
+
+    def mutation_probs_by_space(self, offspring):
+
+        """
+        Applies the random mutation using the mutation values' space and the mutation probability. For each gene, if its probability is <= that mutation probability, then it will be mutated based on the mutation space.
+        It accepts a single parameter:
+            -offspring: The offspring to mutate.
+        It returns an array of the mutated offspring using the mutation space.
+        """
+
+        # For each offspring, a value from the gene space is selected randomly and assigned to the selected mutated gene.
+        for offspring_idx in range(offspring.shape[0]):
+            probs = numpy.random.random(size=offspring.shape[1])
+            for gene_idx in range(offspring.shape[1]):
+                if probs[gene_idx] <= self.mutation_probability:
+                    if self.gene_space_nested:
+                        # Returning the current gene space from the 'gene_space' attribute.
+                        if type(self.gene_space[gene_idx]) in [numpy.ndarray, list]:
+                            curr_gene_space = self.gene_space[gene_idx].copy()
+                        else:
+                            curr_gene_space = self.gene_space[gene_idx]
+
+                        # If the gene space has only a single value, use it as the new gene value.
+                        if type(curr_gene_space) in GA.supported_int_float_types:
+                            value_from_space = curr_gene_space
+                        # If the gene space is None, apply mutation by adding a random value between the range defined by the 2 parameters 'random_mutation_min_val' and 'random_mutation_max_val'.
+                        elif curr_gene_space is None:
+                            rand_val = numpy.random.uniform(low=self.random_mutation_min_val,
+                                                            high=self.random_mutation_max_val,
+                                                            size=1)
+                            if self.mutation_by_replacement:
+                                value_from_space = rand_val
+                            else:
+                                value_from_space = offspring[offspring_idx, gene_idx] + rand_val
+                        elif type(curr_gene_space) is dict:
+                            # Selecting a value randomly from the current gene's space in the 'gene_space' attribute.
+                            if 'step' in curr_gene_space.keys():
+                                value_from_space = numpy.random.choice(numpy.arange(start=curr_gene_space['low'],
+                                                                                    stop=curr_gene_space['high'],
+                                                                                    step=curr_gene_space['step']),
+                                                                       size=1)
+                            else:
+                                value_from_space = numpy.random.uniform(low=curr_gene_space['low'],
+                                                                        high=curr_gene_space['high'],
+                                                                        size=1)
+                        else:
+                            # Selecting a value randomly from the current gene's space in the 'gene_space' attribute.
+                            # If the gene space has only 1 value, then select it. The old and new values of the gene are identical.
+                            if len(curr_gene_space) == 1:
+                                value_from_space = curr_gene_space[0]
+                            # If the gene space has more than 1 value, then select a new one that is different from the current value.
+                            else:
+                                values_to_select_from = list(set(curr_gene_space) - set([offspring[offspring_idx, gene_idx]]))
+                                if len(values_to_select_from) == 0:
+                                    value_from_space = offspring[offspring_idx, gene_idx]
+                                else:
+                                    value_from_space = random.choice(values_to_select_from)
+                    else:
+                        # Selecting a value randomly from the global gene space in the 'gene_space' attribute.
+                        if type(self.gene_space) is dict:
+                            if 'step' in self.gene_space.keys():
+                                value_from_space = numpy.random.choice(numpy.arange(start=self.gene_space['low'],
+                                                                                    stop=self.gene_space['high'],
+                                                                                    step=self.gene_space['step']),
+                                                                       size=1)
+                            else:
+                                value_from_space = numpy.random.uniform(low=self.gene_space['low'],
+                                                                        high=self.gene_space['high'],
+                                                                        size=1)
+                        else:
+                            values_to_select_from = list(set(self.gene_space) - set([offspring[offspring_idx, gene_idx]]))
+                            if len(values_to_select_from) == 0:
+                                value_from_space = offspring[offspring_idx, gene_idx]
+                            else:
+                                value_from_space = random.choice(values_to_select_from)
+
+                    # Assigning the selected value from the space to the gene.
+                    if self.gene_type_single == True:
+                        if not self.gene_type[1] is None:
+                            offspring[offspring_idx, gene_idx] = numpy.round(self.gene_type[0](value_from_space),
+                                                                             self.gene_type[1])
+                        else:
+                            offspring[offspring_idx, gene_idx] = self.gene_type[0](value_from_space)
+                    else:
+                        if not self.gene_type[gene_idx][1] is None:
+                            offspring[offspring_idx, gene_idx] = numpy.round(self.gene_type[gene_idx][0](value_from_space),
+                                                                             self.gene_type[gene_idx][1])
+                        else:
+                            offspring[offspring_idx, gene_idx] = self.gene_type[gene_idx][0](value_from_space)
+
+                    if self.allow_duplicate_genes == False:
+                        offspring[offspring_idx], _, _ = self.solve_duplicate_genes_by_space(solution=offspring[offspring_idx],
+                                                                                             gene_type=self.gene_type,
+                                                                                             num_trials=10)
+        return offspring
+
+    def mutation_randomly(self, offspring):
+
+        """
+        Applies the random mutation the mutation probability. For each gene, if its probability is <= that mutation probability, then it will be mutated randomly.
+        It accepts a single parameter:
+            -offspring: The offspring to mutate.
+        It returns an array of the mutated offspring.
+        """
+
+        # Random mutation changes one or more genes in each offspring randomly.
+        for offspring_idx in range(offspring.shape[0]):
+            mutation_indices = numpy.array(random.sample(range(0, self.num_genes), self.mutation_num_genes))
+            for gene_idx in mutation_indices:
+                # Generating a random value.
+                random_value = numpy.random.uniform(low=self.random_mutation_min_val,
+                                                    high=self.random_mutation_max_val,
+                                                    size=1)
+                # If the mutation_by_replacement attribute is True, then the random value replaces the current gene value.
+                if self.mutation_by_replacement:
+                    if self.gene_type_single == True:
+                        random_value = self.gene_type[0](random_value)
+                    else:
+                        random_value = self.gene_type[gene_idx][0](random_value)
+                        if type(random_value) is numpy.ndarray:
+                            random_value = random_value[0]
+               # If the mutation_by_replacement attribute is False, then the random value is added to the gene value.
+                else:
+                    if self.gene_type_single == True:
+                        random_value = self.gene_type[0](offspring[offspring_idx, gene_idx] + random_value)
+                    else:
+                        random_value = self.gene_type[gene_idx][0](offspring[offspring_idx, gene_idx] + random_value)
+                        if type(random_value) is numpy.ndarray:
+                            random_value = random_value[0]
+
+                # Round the gene
+                if self.gene_type_single == True:
+                    if not self.gene_type[1] is None:
+                        random_value = numpy.round(random_value, self.gene_type[1])
+                else:
+                    if not self.gene_type[gene_idx][1] is None:
+                        random_value = numpy.round(random_value, self.gene_type[gene_idx][1])
+
+                offspring[offspring_idx, gene_idx] = random_value
+
+                if self.allow_duplicate_genes == False:
+                    offspring[offspring_idx], _, _ = self.solve_duplicate_genes_randomly(solution=offspring[offspring_idx],
+                                                                                         min_val=self.random_mutation_min_val,
+                                                                                         max_val=self.random_mutation_max_val,
+                                                                                         mutation_by_replacement=self.mutation_by_replacement,
+                                                                                         gene_type=self.gene_type,
+                                                                                         num_trials=10)
+
+        return offspring
+
+    def mutation_probs_randomly(self, offspring):
+
+        """
+        Applies the random mutation using the mutation probability. For each gene, if its probability is <= that mutation probability, then it will be mutated randomly.
+        It accepts a single parameter:
+            -offspring: The offspring to mutate.
+        It returns an array of the mutated offspring.
+        """
+
+        # Random mutation changes one or more gene in each offspring randomly.
+        for offspring_idx in range(offspring.shape[0]):
+            probs = numpy.random.random(size=offspring.shape[1])
+            for gene_idx in range(offspring.shape[1]):
+                if probs[gene_idx] <= self.mutation_probability:
+                    # Generating a random value.
+                    random_value = numpy.random.uniform(low=self.random_mutation_min_val,
+                                                        high=self.random_mutation_max_val,
+                                                        size=1)
+                    # If the mutation_by_replacement attribute is True, then the random value replaces the current gene value.
+                    if self.mutation_by_replacement:
+                        if self.gene_type_single == True:
+                            random_value = self.gene_type[0](random_value)
+                        else:
+                            random_value = self.gene_type[gene_idx][0](random_value)
+                            if type(random_value) is numpy.ndarray:
+                                random_value = random_value[0]
+                    # If the mutation_by_replacement attribute is False, then the random value is added to the gene value.
+                    else:
+                        if self.gene_type_single == True:
+                            random_value = self.gene_type[0](offspring[offspring_idx, gene_idx] + random_value)
+                        else:
+                            random_value = self.gene_type[gene_idx][0](offspring[offspring_idx, gene_idx] + random_value)
+                            if type(random_value) is numpy.ndarray:
+                                random_value = random_value[0]
+
+                    # Round the gene
+                    if self.gene_type_single == True:
+                        if not self.gene_type[1] is None:
+                            random_value = numpy.round(random_value, self.gene_type[1])
+                    else:
+                        if not self.gene_type[gene_idx][1] is None:
+                            random_value = numpy.round(random_value, self.gene_type[gene_idx][1])
+
+                    offspring[offspring_idx, gene_idx] = random_value
+
+                    if self.allow_duplicate_genes == False:
+                        offspring[offspring_idx], _, _ = self.solve_duplicate_genes_randomly(solution=offspring[offspring_idx],
+                                                                                             min_val=self.random_mutation_min_val,
+                                                                                             max_val=self.random_mutation_max_val,
+                                                                                             mutation_by_replacement=self.mutation_by_replacement,
+                                                                                             gene_type=self.gene_type,
+                                                                                             num_trials=10)
+        return offspring
+
+    def swap_mutation(self, offspring):
+
+        """
+        Applies the swap mutation which interchanges the values of 2 randomly selected genes.
+        It accepts a single parameter:
+            -offspring: The offspring to mutate.
+        It returns an array of the mutated offspring.
+        """
+
+        for idx in range(offspring.shape[0]):
+            mutation_gene1 = numpy.random.randint(low=0, high=offspring.shape[1]/2, size=1)[0]
+            mutation_gene2 = mutation_gene1 + int(offspring.shape[1]/2)
+
+            temp = offspring[idx, mutation_gene1]
+            offspring[idx, mutation_gene1] = offspring[idx, mutation_gene2]
+            offspring[idx, mutation_gene2] = temp
+        return offspring
+
+    def inversion_mutation(self, offspring):
+
+        """
+        Applies the inversion mutation which selects a subset of genes and inverts them (in order).
+        It accepts a single parameter:
+            -offspring: The offspring to mutate.
+        It returns an array of the mutated offspring.
+        """
+
+        for idx in range(offspring.shape[0]):
+            mutation_gene1 = numpy.random.randint(low=0, high=numpy.ceil(offspring.shape[1]/2 + 1), size=1)[0]
+            mutation_gene2 = mutation_gene1 + int(offspring.shape[1]/2)
+
+            genes_to_scramble = numpy.flip(offspring[idx, mutation_gene1:mutation_gene2])
+            offspring[idx, mutation_gene1:mutation_gene2] = genes_to_scramble
+        return offspring
+
+    def scramble_mutation(self, offspring):
+
+        """
+        Applies the scramble mutation which selects a subset of genes and shuffles their order randomly.
+        It accepts a single parameter:
+            -offspring: The offspring to mutate.
+        It returns an array of the mutated offspring.
+        """
+
+        for idx in range(offspring.shape[0]):
+            mutation_gene1 = numpy.random.randint(low=0, high=numpy.ceil(offspring.shape[1]/2 + 1), size=1)[0]
+            mutation_gene2 = mutation_gene1 + int(offspring.shape[1]/2)
+            genes_range = numpy.arange(start=mutation_gene1, stop=mutation_gene2)
+            numpy.random.shuffle(genes_range)
+
+            genes_to_scramble = numpy.flip(offspring[idx, genes_range])
+            offspring[idx, genes_range] = genes_to_scramble
+        return offspring
+
+    def adaptive_mutation_population_fitness(self, offspring):
+
+        """
+        A helper method to calculate the average fitness of the solutions before applying the adaptive mutation.
+        It accepts a single parameter:
+            -offspring: The offspring to mutate.
+        It returns the average fitness to be used in adaptive mutation.
+        """
+
+        fitness = self.last_generation_fitness.copy()
+        temp_population = numpy.zeros_like(self.population)
+
+        if (self.keep_elitism == 0):
+            if (self.keep_parents == 0):
+                parents_to_keep = []
+            elif (self.keep_parents == -1):
+                parents_to_keep = self.last_generation_parents.copy()
+                temp_population[0:len(parents_to_keep), :] = parents_to_keep
+            elif (self.keep_parents > 0):
+                parents_to_keep, _ = self.steady_state_selection(self.last_generation_fitness, num_parents=self.keep_parents)
+                temp_population[0:len(parents_to_keep), :] = parents_to_keep
+        else:
+            parents_to_keep, _ = self.steady_state_selection(self.last_generation_fitness, num_parents=self.keep_elitism)
+            temp_population[0:len(parents_to_keep), :] = parents_to_keep
+
+        temp_population[len(parents_to_keep):, :] = offspring
+
+        fitness[:self.last_generation_parents.shape[0]] = self.last_generation_fitness[self.last_generation_parents_indices]
+
+        for idx in range(len(parents_to_keep), fitness.shape[0]):
+            fitness[idx] = self.fitness_func(temp_population[idx], None)
+        average_fitness = numpy.mean(fitness)
+
+        return average_fitness, fitness[len(parents_to_keep):]
+
+    def adaptive_mutation(self, offspring):
+
+        """
+        Applies the adaptive mutation which changes the values of a number of genes randomly. In adaptive mutation, the number of genes to mutate differs based on the fitness value of the solution.
+        The random value is selected either using the 'gene_space' parameter or the 2 parameters 'random_mutation_min_val' and 'random_mutation_max_val'.
+        It accepts a single parameter:
+            -offspring: The offspring to mutate.
+        It returns an array of the mutated offspring.
+        """
+
+        # If the attribute 'gene_space' exists (i.e. not None), then the mutation values are selected from the 'gene_space' parameter according to the space of values of each gene. Otherwise, it is selected randomly based on the 2 parameters 'random_mutation_min_val' and 'random_mutation_max_val'.
+        # When the 'mutation_probability' parameter exists (i.e. not None), then it is used in the mutation. Otherwise, the 'mutation_num_genes' parameter is used.
+
+        if self.mutation_probability is None:
+            # When the 'mutation_probability' parameter does not exist (i.e. None), then the parameter 'mutation_num_genes' is used in the mutation.
+            if not (self.gene_space is None):
+                # When the attribute 'gene_space' exists (i.e. not None), the mutation values are selected randomly from the space of values of each gene.
+                offspring = self.adaptive_mutation_by_space(offspring)
+            else:
+                # When the attribute 'gene_space' does not exist (i.e. None), the mutation values are selected randomly based on the continuous range specified by the 2 attributes 'random_mutation_min_val' and 'random_mutation_max_val'.
+                offspring = self.adaptive_mutation_randomly(offspring)
+        else:
+            # When the 'mutation_probability' parameter exists (i.e. not None), then it is used in the mutation.
+            if not (self.gene_space is None):
+                # When the attribute 'gene_space' exists (i.e. not None), the mutation values are selected randomly from the space of values of each gene.
+                offspring = self.adaptive_mutation_probs_by_space(offspring)
+            else:
+                # When the attribute 'gene_space' does not exist (i.e. None), the mutation values are selected randomly based on the continuous range specified by the 2 attributes 'random_mutation_min_val' and 'random_mutation_max_val'.
+                offspring = self.adaptive_mutation_probs_randomly(offspring)
+
+        return offspring
+
+    def adaptive_mutation_by_space(self, offspring):
+
+        """
+        Applies the adaptive mutation based on the 2 parameters 'mutation_num_genes' and 'gene_space'.
+        A number of genes equal are selected randomly for mutation. This number depends on the fitness of the solution.
+        The random values are selected from the 'gene_space' parameter.
+        It accepts a single parameter:
+            -offspring: The offspring to mutate.
+        It returns an array of the mutated offspring.
+        """
+
+        # For each offspring, a value from the gene space is selected randomly and assigned to the selected gene for mutation.
+
+        average_fitness, offspring_fitness = self.adaptive_mutation_population_fitness(offspring)
+
+        # Adaptive mutation changes one or more genes in each offspring randomly.
+        # The number of genes to mutate depends on the solution's fitness value.
+        for offspring_idx in range(offspring.shape[0]):
+            if offspring_fitness[offspring_idx] < average_fitness:
+                adaptive_mutation_num_genes = self.mutation_num_genes[0]
+            else:
+                adaptive_mutation_num_genes = self.mutation_num_genes[1]
+            mutation_indices = numpy.array(random.sample(range(0, self.num_genes), adaptive_mutation_num_genes))
+            for gene_idx in mutation_indices:
+
+                if self.gene_space_nested:
+                    # Returning the current gene space from the 'gene_space' attribute.
+                    if type(self.gene_space[gene_idx]) in [numpy.ndarray, list]:
+                        curr_gene_space = self.gene_space[gene_idx].copy()
+                    else:
+                        curr_gene_space = self.gene_space[gene_idx]
+
+                    # If the gene space has only a single value, use it as the new gene value.
+                    if type(curr_gene_space) in GA.supported_int_float_types:
+                        value_from_space = curr_gene_space
+                    # If the gene space is None, apply mutation by adding a random value between the range defined by the 2 parameters 'random_mutation_min_val' and 'random_mutation_max_val'.
+                    elif curr_gene_space is None:
+                        rand_val = numpy.random.uniform(low=self.random_mutation_min_val,
+                                                        high=self.random_mutation_max_val,
+                                                        size=1)
+                        if self.mutation_by_replacement:
+                            value_from_space = rand_val
+                        else:
+                            value_from_space = offspring[offspring_idx, gene_idx] + rand_val
+                    elif type(curr_gene_space) is dict:
+                            # Selecting a value randomly from the current gene's space in the 'gene_space' attribute.
+                            if 'step' in curr_gene_space.keys():
+                                value_from_space = numpy.random.choice(numpy.arange(start=curr_gene_space['low'],
+                                                                                    stop=curr_gene_space['high'],
+                                                                                    step=curr_gene_space['step']),
+                                                                       size=1)
+                            else:
+                                value_from_space = numpy.random.uniform(low=curr_gene_space['low'],
+                                                                        high=curr_gene_space['high'],
+                                                                        size=1)
+                    else:
+                        # Selecting a value randomly from the current gene's space in the 'gene_space' attribute.
+                        # If the gene space has only 1 value, then select it. The old and new values of the gene are identical.
+                        if len(curr_gene_space) == 1:
+                            value_from_space = curr_gene_space[0]
+                        # If the gene space has more than 1 value, then select a new one that is different from the current value.
+                        else:
+                            values_to_select_from = list(set(curr_gene_space) - set([offspring[offspring_idx, gene_idx]]))
+                            if len(values_to_select_from) == 0:
+                                value_from_space = offspring[offspring_idx, gene_idx]
+                            else:
+                                value_from_space = random.choice(values_to_select_from)
+                else:
+                    # Selecting a value randomly from the global gene space in the 'gene_space' attribute.
+                    if type(self.gene_space) is dict:
+                        if 'step' in self.gene_space.keys():
+                            value_from_space = numpy.random.choice(numpy.arange(start=self.gene_space['low'],
+                                                                                stop=self.gene_space['high'],
+                                                                                step=self.gene_space['step']),
+                                                                   size=1)
+                        else:
+                            value_from_space = numpy.random.uniform(low=self.gene_space['low'],
+                                                                    high=self.gene_space['high'],
+                                                                    size=1)
+                    else:
+                        values_to_select_from = list(set(self.gene_space) - set([offspring[offspring_idx, gene_idx]]))
+                        if len(values_to_select_from) == 0:
+                            value_from_space = offspring[offspring_idx, gene_idx]
+                        else:
+                            value_from_space = random.choice(values_to_select_from)
+
+
+                if value_from_space is None:
+                    value_from_space = numpy.random.uniform(low=self.random_mutation_min_val,
+                                                            high=self.random_mutation_max_val,
+                                                            size=1)
+
+                # Assinging the selected value from the space to the gene.
+                if self.gene_type_single == True:
+                    if not self.gene_type[1] is None:
+                        offspring[offspring_idx, gene_idx] = numpy.round(self.gene_type[0](value_from_space),
+                                                                         self.gene_type[1])
+                    else:
+                        offspring[offspring_idx, gene_idx] = self.gene_type[0](value_from_space)
+                else:
+                    if not self.gene_type[gene_idx][1] is None:
+                        offspring[offspring_idx, gene_idx] = numpy.round(self.gene_type[gene_idx][0](value_from_space),
+                                                                         self.gene_type[gene_idx][1])
+                    else:
+                        offspring[offspring_idx, gene_idx] = self.gene_type[gene_idx][0](value_from_space)
+
+                if self.allow_duplicate_genes == False:
+                    offspring[offspring_idx], _, _ = self.solve_duplicate_genes_by_space(solution=offspring[offspring_idx],
+                                                                                         gene_type=self.gene_type,
+                                                                                         num_trials=10)
+        return offspring
+
+    def adaptive_mutation_randomly(self, offspring):
+
+        """
+        Applies the adaptive mutation based on the 'mutation_num_genes' parameter.
+        A number of genes equal are selected randomly for mutation. This number depends on the fitness of the solution.
+        The random values are selected based on the 2 parameters 'random_mutation_min_val' and 'random_mutation_max_val'.
+        It accepts a single parameter:
+            -offspring: The offspring to mutate.
+        It returns an array of the mutated offspring.
+        """
+
+        average_fitness, offspring_fitness = self.adaptive_mutation_population_fitness(offspring)
+
+        # Adaptive random mutation changes one or more genes in each offspring randomly.
+        # The number of genes to mutate depends on the solution's fitness value.
+        for offspring_idx in range(offspring.shape[0]):
+            if offspring_fitness[offspring_idx] < average_fitness:
+                adaptive_mutation_num_genes = self.mutation_num_genes[0]
+            else:
+                adaptive_mutation_num_genes = self.mutation_num_genes[1]
+            mutation_indices = numpy.array(random.sample(range(0, self.num_genes), adaptive_mutation_num_genes))
+            for gene_idx in mutation_indices:
+                # Generating a random value.
+                random_value = numpy.random.uniform(low=self.random_mutation_min_val,
+                                                    high=self.random_mutation_max_val,
+                                                    size=1)
+                # If the mutation_by_replacement attribute is True, then the random value replaces the current gene value.
+                if self.mutation_by_replacement:
+                    if self.gene_type_single == True:
+                        random_value = self.gene_type[0](random_value)
+                    else:
+                        random_value = self.gene_type[gene_idx][0](random_value)
+                        if type(random_value) is numpy.ndarray:
+                            random_value = random_value[0]
+                # If the mutation_by_replacement attribute is False, then the random value is added to the gene value.
+                else:
+                    if self.gene_type_single == True:
+                        random_value = self.gene_type[0](offspring[offspring_idx, gene_idx] + random_value)
+                    else:
+                        random_value = self.gene_type[gene_idx][0](offspring[offspring_idx, gene_idx] + random_value)
+                        if type(random_value) is numpy.ndarray:
+                            random_value = random_value[0]
+
+                if self.gene_type_single == True:
+                    if not self.gene_type[1] is None:
+                        random_value = numpy.round(random_value, self.gene_type[1])
+                else:
+                    if not self.gene_type[gene_idx][1] is None:
+                        random_value = numpy.round(random_value, self.gene_type[gene_idx][1])
+
+                offspring[offspring_idx, gene_idx] = random_value
+
+                if self.allow_duplicate_genes == False:
+                    offspring[offspring_idx], _, _ = self.solve_duplicate_genes_randomly(solution=offspring[offspring_idx],
+                                                                                         min_val=self.random_mutation_min_val,
+                                                                                         max_val=self.random_mutation_max_val,
+                                                                                         mutation_by_replacement=self.mutation_by_replacement,
+                                                                                         gene_type=self.gene_type,
+                                                                                         num_trials=10)
+        return offspring
+
+    def adaptive_mutation_probs_by_space(self, offspring):
+
+        """
+        Applies the adaptive mutation based on the 2 parameters 'mutation_probability' and 'gene_space'.
+        Based on whether the solution fitness is above or below a threshold, the mutation is applied diffrently by mutating high or low number of genes.
+        The random values are selected based on space of values for each gene.
+        It accepts a single parameter:
+            -offspring: The offspring to mutate.
+        It returns an array of the mutated offspring.
+        """
+
+        # For each offspring, a value from the gene space is selected randomly and assigned to the selected gene for mutation.
+
+        average_fitness, offspring_fitness = self.adaptive_mutation_population_fitness(offspring)
+
+        # Adaptive random mutation changes one or more genes in each offspring randomly.
+        # The probability of mutating a gene depends on the solution's fitness value.
+        for offspring_idx in range(offspring.shape[0]):
+            if offspring_fitness[offspring_idx] < average_fitness:
+                adaptive_mutation_probability = self.mutation_probability[0]
+            else:
+                adaptive_mutation_probability = self.mutation_probability[1]
+
+            probs = numpy.random.random(size=offspring.shape[1])
+            for gene_idx in range(offspring.shape[1]):
+                if probs[gene_idx] <= adaptive_mutation_probability:
+                    if self.gene_space_nested:
+                        # Returning the current gene space from the 'gene_space' attribute.
+                        if type(self.gene_space[gene_idx]) in [numpy.ndarray, list]:
+                            curr_gene_space = self.gene_space[gene_idx].copy()
+                        else:
+                            curr_gene_space = self.gene_space[gene_idx]
+
+                        # If the gene space has only a single value, use it as the new gene value.
+                        if type(curr_gene_space) in GA.supported_int_float_types:
+                            value_from_space = curr_gene_space
+                        # If the gene space is None, apply mutation by adding a random value between the range defined by the 2 parameters 'random_mutation_min_val' and 'random_mutation_max_val'.
+                        elif curr_gene_space is None:
+                            rand_val = numpy.random.uniform(low=self.random_mutation_min_val,
+                                                            high=self.random_mutation_max_val,
+                                                            size=1)
+                            if self.mutation_by_replacement:
+                                value_from_space = rand_val
+                            else:
+                                value_from_space = offspring[offspring_idx, gene_idx] + rand_val
+                        elif type(curr_gene_space) is dict:
+                            # Selecting a value randomly from the current gene's space in the 'gene_space' attribute.
+                            if 'step' in curr_gene_space.keys():
+                                value_from_space = numpy.random.choice(numpy.arange(start=curr_gene_space['low'],
+                                                                                    stop=curr_gene_space['high'],
+                                                                                    step=curr_gene_space['step']),
+                                                                       size=1)
+                            else:
+                                value_from_space = numpy.random.uniform(low=curr_gene_space['low'],
+                                                                        high=curr_gene_space['high'],
+                                                                        size=1)
+                        else:
+                            # Selecting a value randomly from the current gene's space in the 'gene_space' attribute.
+                            # If the gene space has only 1 value, then select it. The old and new values of the gene are identical.
+                            if len(curr_gene_space) == 1:
+                                value_from_space = curr_gene_space[0]
+                            # If the gene space has more than 1 value, then select a new one that is different from the current value.
+                            else:
+                                values_to_select_from = list(set(curr_gene_space) - set([offspring[offspring_idx, gene_idx]]))
+                                if len(values_to_select_from) == 0:
+                                    value_from_space = offspring[offspring_idx, gene_idx]
+                                else:
+                                    value_from_space = random.choice(values_to_select_from)
+                    else:
+                        # Selecting a value randomly from the global gene space in the 'gene_space' attribute.
+                        if type(self.gene_space) is dict:
+                            if 'step' in self.gene_space.keys():
+                                value_from_space = numpy.random.choice(numpy.arange(start=self.gene_space['low'],
+                                                                                    stop=self.gene_space['high'],
+                                                                                    step=self.gene_space['step']),
+                                                                       size=1)
+                            else:
+                                value_from_space = numpy.random.uniform(low=self.gene_space['low'],
+                                                                        high=self.gene_space['high'],
+                                                                        size=1)
+                        else:
+                            values_to_select_from = list(set(self.gene_space) - set([offspring[offspring_idx, gene_idx]]))
+                            if len(values_to_select_from) == 0:
+                                value_from_space = offspring[offspring_idx, gene_idx]
+                            else:
+                                value_from_space = random.choice(values_to_select_from)
+
+                    if value_from_space is None:
+                        value_from_space = numpy.random.uniform(low=self.random_mutation_min_val,
+                                                                high=self.random_mutation_max_val,
+                                                                size=1)
+
+                    # Assinging the selected value from the space to the gene.
+                    if self.gene_type_single == True:
+                        if not self.gene_type[1] is None:
+                            offspring[offspring_idx, gene_idx] = numpy.round(self.gene_type[0](value_from_space),
+                                                                             self.gene_type[1])
+                        else:
+                            offspring[offspring_idx, gene_idx] = self.gene_type[0](value_from_space)
+                    else:
+                        if not self.gene_type[gene_idx][1] is None:
+                            offspring[offspring_idx, gene_idx] = numpy.round(self.gene_type[gene_idx][0](value_from_space),
+                                                                             self.gene_type[gene_idx][1])
+                        else:
+                            offspring[offspring_idx, gene_idx] = self.gene_type[gene_idx][0](value_from_space)
+
+                    if self.allow_duplicate_genes == False:
+                        offspring[offspring_idx], _, _ = self.solve_duplicate_genes_by_space(solution=offspring[offspring_idx],
+                                                                                             gene_type=self.gene_type,
+                                                                                             num_trials=10)
+        return offspring
+
+    def adaptive_mutation_probs_randomly(self, offspring):
+
+        """
+        Applies the adaptive mutation based on the 'mutation_probability' parameter.
+        Based on whether the solution fitness is above or below a threshold, the mutation is applied diffrently by mutating high or low number of genes.
+        The random values are selected based on the 2 parameters 'random_mutation_min_val' and 'random_mutation_max_val'.
+        It accepts a single parameter:
+            -offspring: The offspring to mutate.
+        It returns an array of the mutated offspring.
+        """
+
+        average_fitness, offspring_fitness = self.adaptive_mutation_population_fitness(offspring)
+
+        # Adaptive random mutation changes one or more genes in each offspring randomly.
+        # The probability of mutating a gene depends on the solution's fitness value.
+        for offspring_idx in range(offspring.shape[0]):
+            if offspring_fitness[offspring_idx] < average_fitness:
+                adaptive_mutation_probability = self.mutation_probability[0]
+            else:
+                adaptive_mutation_probability = self.mutation_probability[1]
+
+            probs = numpy.random.random(size=offspring.shape[1])
+            for gene_idx in range(offspring.shape[1]):
+                if probs[gene_idx] <= adaptive_mutation_probability:
+                    # Generating a random value.
+                    random_value = numpy.random.uniform(low=self.random_mutation_min_val,
+                                                        high=self.random_mutation_max_val,
+                                                        size=1)
+                    # If the mutation_by_replacement attribute is True, then the random value replaces the current gene value.
+                    if self.mutation_by_replacement:
+                        if self.gene_type_single == True:
+                            random_value = self.gene_type[0](random_value)
+                        else:
+                            random_value = self.gene_type[gene_idx][0](random_value)
+                            if type(random_value) is numpy.ndarray:
+                                random_value = random_value[0]
+                    # If the mutation_by_replacement attribute is False, then the random value is added to the gene value.
+                    else:
+                        if self.gene_type_single == True:
+                            random_value = self.gene_type[0](offspring[offspring_idx, gene_idx] + random_value)
+                        else:
+                            random_value = self.gene_type[gene_idx][0](offspring[offspring_idx, gene_idx] + random_value)
+                            if type(random_value) is numpy.ndarray:
+                                random_value = random_value[0]
+
+                    if self.gene_type_single == True:
+                        if not self.gene_type[1] is None:
+                            random_value = numpy.round(random_value, self.gene_type[1])
+                    else:
+                        if not self.gene_type[gene_idx][1] is None:
+                            random_value = numpy.round(random_value, self.gene_type[gene_idx][1])
+
+                    offspring[offspring_idx, gene_idx] = random_value
+
+                    if self.allow_duplicate_genes == False:
+                        offspring[offspring_idx], _, _ = self.solve_duplicate_genes_randomly(solution=offspring[offspring_idx],
+                                                                                             min_val=self.random_mutation_min_val,
+                                                                                             max_val=self.random_mutation_max_val,
+                                                                                             mutation_by_replacement=self.mutation_by_replacement,
+                                                                                             gene_type=self.gene_type,
+                                                                                             num_trials=10)
+        return offspring
+
+    def solve_duplicate_genes_randomly(self, solution, min_val, max_val, mutation_by_replacement, gene_type, num_trials=10):
+
+        """
+        Solves the duplicates in a solution by randomly selecting new values for the duplicating genes.
+
+        solution: A solution with duplicate values.
+        min_val: Minimum value of the range to sample a number randomly.
+        max_val: Maximum value of the range to sample a number randomly.
+        mutation_by_replacement: Identical to the self.mutation_by_replacement attribute.
+        gene_type: Exactly the same as the self.gene_type attribute.
+        num_trials: Maximum number of trials to change the gene value to solve the duplicates.
+
+        Returns:
+            new_solution: Solution after trying to solve its duplicates. If no duplicates solved, then it is identical to the passed solution parameter.
+            not_unique_indices: Indices of the genes with duplicate values.
+            num_unsolved_duplicates: Number of unsolved duplicates.
+        """
+
+        new_solution = solution.copy()
+
+        _, unique_gene_indices = numpy.unique(solution, return_index=True)
+        not_unique_indices = set(range(len(solution))) - set(unique_gene_indices)
+
+        num_unsolved_duplicates = 0
+        if len(not_unique_indices) > 0:
+            for duplicate_index in not_unique_indices:
+                for trial_index in range(num_trials):
+                    if self.gene_type_single == True:
+                        if gene_type[0] in GA.supported_int_types:
+                            temp_val = self.unique_int_gene_from_range(solution=new_solution,
+                                                                       gene_index=duplicate_index,
+                                                                       min_val=min_val,
+                                                                       max_val=max_val,
+                                                                       mutation_by_replacement=mutation_by_replacement,
+                                                                       gene_type=gene_type)
+                        else:
+                            temp_val = numpy.random.uniform(low=min_val,
+                                                            high=max_val,
+                                                            size=1)
+                            if mutation_by_replacement:
+                                pass
+                            else:
+                                temp_val = new_solution[duplicate_index] + temp_val
+                    else:
+                        if gene_type[duplicate_index] in GA.supported_int_types:
+                            temp_val = self.unique_int_gene_from_range(solution=new_solution,
+                                                                       gene_index=duplicate_index,
+                                                                       min_val=min_val,
+                                                                       max_val=max_val,
+                                                                       mutation_by_replacement=mutation_by_replacement,
+                                                                       gene_type=gene_type)
+                        else:
+                            temp_val = numpy.random.uniform(low=min_val,
+                                                            high=max_val,
+                                                            size=1)
+                            if mutation_by_replacement:
+                                pass
+                            else:
+                                temp_val = new_solution[duplicate_index] + temp_val
+
+                    if self.gene_type_single == True:
+                        if not gene_type[1] is None:
+                            temp_val = numpy.round(gene_type[0](temp_val),
+                                                   gene_type[1])
+                        else:
+                            temp_val = gene_type[0](temp_val)
+                    else:
+                        if not gene_type[duplicate_index][1] is None:
+                            temp_val = numpy.round(gene_type[duplicate_index][0](temp_val),
+                                                   gene_type[duplicate_index][1])
+                        else:
+                            temp_val = gene_type[duplicate_index][0](temp_val)
+
+                    if temp_val in new_solution and trial_index == (num_trials - 1):
+                        num_unsolved_duplicates = num_unsolved_duplicates + 1
+                        if not self.suppress_warnings: warnings.warn("Failed to find a unique value for gene with index {gene_idx} whose value is {gene_value}. Consider adding more values in the gene space or use a wider range for initial population or random mutation.".format(gene_idx=duplicate_index, gene_value=solution[duplicate_index]))
+                    elif temp_val in new_solution:
+                        continue
+                    else:
+                        new_solution[duplicate_index] = temp_val
+                        break
+
+                # Update the list of duplicate indices after each iteration.
+                _, unique_gene_indices = numpy.unique(new_solution, return_index=True)
+                not_unique_indices = set(range(len(solution))) - set(unique_gene_indices)
+                # print("not_unique_indices INSIDE", not_unique_indices)
+
+        return new_solution, not_unique_indices, num_unsolved_duplicates
+
+    def solve_duplicate_genes_by_space(self, solution, gene_type, num_trials=10, build_initial_pop=False):
+
+        """
+        Solves the duplicates in a solution by selecting values for the duplicating genes from the gene space.
+
+        solution: A solution with duplicate values.
+        gene_type: Exactly the same as the self.gene_type attribute.
+        num_trials: Maximum number of trials to change the gene value to solve the duplicates.
+
+        Returns:
+            new_solution: Solution after trying to solve its duplicates. If no duplicates solved, then it is identical to the passed solution parameter.
+            not_unique_indices: Indices of the genes with duplicate values.
+            num_unsolved_duplicates: Number of unsolved duplicates.
+        """
+
+        new_solution = solution.copy()
+
+        _, unique_gene_indices = numpy.unique(solution, return_index=True)
+        not_unique_indices = set(range(len(solution))) - set(unique_gene_indices)
+        # print("not_unique_indices OUTSIDE", not_unique_indices)
+
+        # First try to solve the duplicates.
+        # For a solution like [3 2 0 0], the indices of the 2 duplicating genes are 2 and 3.
+        # The next call to the find_unique_value() method tries to change the value of the gene with index 3 to solve the duplicate.
+        if len(not_unique_indices) > 0:
+            new_solution, not_unique_indices, num_unsolved_duplicates = self.unique_genes_by_space(new_solution=new_solution,
+                                                                                                   gene_type=gene_type,
+                                                                                                   not_unique_indices=not_unique_indices,
+                                                                                                   num_trials=10,
+                                                                                                   build_initial_pop=build_initial_pop)
+        else:
+            return new_solution, not_unique_indices, len(not_unique_indices)
+
+        # Do another try if there exist duplicate genes.
+        # If there are no possible values for the gene 3 with index 3 to solve the duplicate, try to change the value of the other gene with index 2.
+        if len(not_unique_indices) > 0:
+            not_unique_indices = set(numpy.where(new_solution == new_solution[list(not_unique_indices)[0]])[0]) - set([list(not_unique_indices)[0]])
+            new_solution, not_unique_indices, num_unsolved_duplicates = self.unique_genes_by_space(new_solution=new_solution,
+                                                                                                   gene_type=gene_type,
+                                                                                                   not_unique_indices=not_unique_indices,
+                                                                                                   num_trials=10,
+                                                                                                   build_initial_pop=build_initial_pop)
+        else:
+            # If there exist duplicate genes, then changing either of the 2 duplicating genes (with indices 2 and 3) will not solve the problem.
+            # This problem can be solved by randomly changing one of the non-duplicating genes that may make a room for a unique value in one the 2 duplicating genes.
+            # For example, if gene_space=[[3, 0, 1], [4, 1, 2], [0, 2], [3, 2, 0]] and the solution is [3 2 0 0], then the values of the last 2 genes duplicate.
+            # There are no possible changes in the last 2 genes to solve the problem. But it could be solved by changing the second gene from 2 to 4.
+            # As a result, any of the last 2 genes can take the value 2 and solve the duplicates.
+            return new_solution, not_unique_indices, len(not_unique_indices)
+
+        return new_solution, not_unique_indices, num_unsolved_duplicates
+
+    def solve_duplicate_genes_by_space_OLD(self, solution, gene_type, num_trials=10):
+        # /////////////////////////
+        # Just for testing purposes.
+        # /////////////////////////
+
+        new_solution = solution.copy()
+
+        _, unique_gene_indices = numpy.unique(solution, return_index=True)
+        not_unique_indices = set(range(len(solution))) - set(unique_gene_indices)
+        # print("not_unique_indices OUTSIDE", not_unique_indices)
+
+        num_unsolved_duplicates = 0
+        if len(not_unique_indices) > 0:
+            for duplicate_index in not_unique_indices:
+                for trial_index in range(num_trials):
+                    temp_val = self.unique_gene_by_space(solution=solution,
+                                                         gene_idx=duplicate_index,
+                                                         gene_type=gene_type)
+
+                    if temp_val in new_solution and trial_index == (num_trials - 1):
+                        # print("temp_val, duplicate_index", temp_val, duplicate_index, new_solution)
+                        num_unsolved_duplicates = num_unsolved_duplicates + 1
+                        if not self.suppress_warnings: warnings.warn("Failed to find a unique value for gene with index {gene_idx}".format(gene_idx=duplicate_index))
+                    elif temp_val in new_solution:
+                        continue
+                    else:
+                        new_solution[duplicate_index] = temp_val
+                        # print("SOLVED", duplicate_index)
+                        break
+
+                # Update the list of duplicate indices after each iteration.
+                _, unique_gene_indices = numpy.unique(new_solution, return_index=True)
+                not_unique_indices = set(range(len(solution))) - set(unique_gene_indices)
+                # print("not_unique_indices INSIDE", not_unique_indices)
+
+        return new_solution, not_unique_indices, num_unsolved_duplicates
+
+    def unique_int_gene_from_range(self, solution, gene_index, min_val, max_val, mutation_by_replacement, gene_type, step=None):
+
+        """
+        Finds a unique integer value for the gene.
+
+        solution: A solution with duplicate values.
+        gene_index: Index of the gene to find a unique value.
+        min_val: Minimum value of the range to sample a number randomly.
+        max_val: Maximum value of the range to sample a number randomly.
+        mutation_by_replacement: Identical to the self.mutation_by_replacement attribute.
+        gene_type: Exactly the same as the self.gene_type attribute.
+
+        Returns:
+            selected_value: The new value of the gene. It may be identical to the original gene value in case there are no possible unique values for the gene.
+        """
+
+        if self.gene_type_single == True:
+            if step is None:
+                all_gene_values = numpy.arange(min_val, max_val, dtype=gene_type[0])
+            else:
+                # For non-integer steps, the numpy.arange() function returns zeros id the dtype parameter is set to an integer data type. So, this returns zeros if step is non-integer and dtype is set to an int data type: numpy.arange(min_val, max_val, step, dtype=gene_type[0])
+                # To solve this issue, the data type casting will not be handled inside numpy.arange(). The range is generated by numpy.arange() and then the data type is converted using the numpy.asarray() function.
+                all_gene_values = numpy.asarray(numpy.arange(min_val, max_val, step), dtype=gene_type[0])
+        else:
+            if step is None:
+                all_gene_values = numpy.arange(min_val, max_val, dtype=gene_type[gene_index][0])
+            else:
+                all_gene_values = numpy.asarray(numpy.arange(min_val, max_val, step), dtype=gene_type[gene_index][0])
+
+        if mutation_by_replacement:
+            pass
+        else:
+            all_gene_values = all_gene_values + solution[gene_index]
+
+        if self.gene_type_single == True:
+            if not gene_type[1] is None:
+                all_gene_values = numpy.round(gene_type[0](all_gene_values),
+                                              gene_type[1])
+            else:
+                if type(all_gene_values) is numpy.ndarray:
+                    all_gene_values = numpy.asarray(all_gene_values, dtype=gene_type[0])
+                else:
+                    all_gene_values = gene_type[0](all_gene_values)
+        else:
+            if not gene_type[gene_index][1] is None:
+                all_gene_values = numpy.round(gene_type[gene_index][0](all_gene_values),
+                                              gene_type[gene_index][1])
+            else:
+                all_gene_values = gene_type[gene_index][0](all_gene_values)
+
+        values_to_select_from = list(set(all_gene_values) - set(solution))
+
+        if len(values_to_select_from) == 0:
+            if not self.suppress_warnings: warnings.warn("You set 'allow_duplicate_genes=False' but there is no enough values to prevent duplicates.")
+            selected_value = solution[gene_index]
+        else:
+            selected_value = random.choice(values_to_select_from)
+
+        #if self.gene_type_single == True:
+        #    selected_value = gene_type[0](selected_value)
+        #else:
+        #    selected_value = gene_type[gene_index][0](selected_value)
+
+        return selected_value
+
+    def unique_genes_by_space(self, new_solution, gene_type, not_unique_indices, num_trials=10, build_initial_pop=False):
+
+        """
+        Loops through all the duplicating genes to find unique values that from their gene spaces to solve the duplicates.
+        For each duplicating gene, a call to the unique_gene_by_space() is made.
+
+        new_solution: A solution with duplicate values.
+        gene_type: Exactly the same as the self.gene_type attribute.
+        not_unique_indices: Indices with duplicating values.
+        num_trials: Maximum number of trials to change the gene value to solve the duplicates.
+
+        Returns:
+            new_solution: Solution after trying to solve all of its duplicates. If no duplicates solved, then it is identical to the passed solution parameter.
+            not_unique_indices: Indices of the genes with duplicate values.
+            num_unsolved_duplicates: Number of unsolved duplicates.
+        """
+
+        num_unsolved_duplicates = 0
+        for duplicate_index in not_unique_indices:
+            for trial_index in range(num_trials):
+                temp_val = self.unique_gene_by_space(solution=new_solution,
+                                                     gene_idx=duplicate_index,
+                                                     gene_type=gene_type,
+                                                     build_initial_pop=build_initial_pop)
+
+                if temp_val in new_solution and trial_index == (num_trials - 1):
+                    # print("temp_val, duplicate_index", temp_val, duplicate_index, new_solution)
+                    num_unsolved_duplicates = num_unsolved_duplicates + 1
+                    if not self.suppress_warnings: warnings.warn("Failed to find a unique value for gene with index {gene_idx} whose value is {gene_value}. Consider adding more values in the gene space or use a wider range for initial population or random mutation.".format(gene_idx=duplicate_index, gene_value=new_solution[duplicate_index]))
+                elif temp_val in new_solution:
+                    continue
+                else:
+                    new_solution[duplicate_index] = temp_val
+                    # print("SOLVED", duplicate_index)
+                    break
+
+        # Update the list of duplicate indices after each iteration.
+        _, unique_gene_indices = numpy.unique(new_solution, return_index=True)
+        not_unique_indices = set(range(len(new_solution))) - set(unique_gene_indices)
+        # print("not_unique_indices INSIDE", not_unique_indices)
+
+        return new_solution, not_unique_indices, num_unsolved_duplicates
+
+    def unique_gene_by_space(self, solution, gene_idx, gene_type, build_initial_pop=False):
+
+        """
+        Returns a unique gene value for a single gene based on its value space to solve the duplicates.
+
+        solution: A solution with duplicate values.
+        gene_idx: The index of the gene that duplicates its value with another gene.
+        gene_type: Exactly the same as the self.gene_type attribute.
+
+        Returns:
+            A unique value, if exists, for the gene.
+        """
+
+        if self.gene_space_nested:
+            # Returning the current gene space from the 'gene_space' attribute.
+            if type(self.gene_space[gene_idx]) in [numpy.ndarray, list]:
+                curr_gene_space = self.gene_space[gene_idx].copy()
+            else:
+                curr_gene_space = self.gene_space[gene_idx]
+
+            # If the gene space has only a single value, use it as the new gene value.
+            if type(curr_gene_space) in GA.supported_int_float_types:
+                value_from_space = curr_gene_space
+                # If the gene space is None, apply mutation by adding a random value between the range defined by the 2 parameters 'random_mutation_min_val' and 'random_mutation_max_val'.
+            elif curr_gene_space is None:
+                if self.gene_type_single == True:
+                    if gene_type[0] in GA.supported_int_types:
+                        if build_initial_pop == True:
+                            value_from_space = self.unique_int_gene_from_range(solution=solution,
+                                                                               gene_index=gene_idx,
+                                                                               min_val=self.random_mutation_min_val,
+                                                                               max_val=self.random_mutation_max_val,
+                                                                               mutation_by_replacement=True,
+                                                                               gene_type=gene_type)
+                        else:
+                            value_from_space = self.unique_int_gene_from_range(solution=solution,
+                                                                               gene_index=gene_idx,
+                                                                               min_val=self.random_mutation_min_val,
+                                                                               max_val=self.random_mutation_max_val,
+                                                                               mutation_by_replacement=True, #self.mutation_by_replacement,
+                                                                               gene_type=gene_type)
+                    else:
+                        value_from_space = numpy.random.uniform(low=self.random_mutation_min_val,
+                                                                high=self.random_mutation_max_val,
+                                                                size=1)
+                        if self.mutation_by_replacement:
+                            pass
+                        else:
+                            value_from_space = solution[gene_idx] + value_from_space
+                else:
+                    if gene_type[gene_idx] in GA.supported_int_types:
+                        if build_initial_pop == True:
+                            value_from_space = self.unique_int_gene_from_range(solution=solution,
+                                                                               gene_index=gene_idx,
+                                                                               min_val=self.random_mutation_min_val,
+                                                                               max_val=self.random_mutation_max_val,
+                                                                               mutation_by_replacement=True,
+                                                                               gene_type=gene_type)
+                        else:
+                            value_from_space = self.unique_int_gene_from_range(solution=solution,
+                                                                               gene_index=gene_idx,
+                                                                               min_val=self.random_mutation_min_val,
+                                                                               max_val=self.random_mutation_max_val,
+                                                                               mutation_by_replacement=True, #self.mutation_by_replacement,
+                                                                               gene_type=gene_type)
+                    else:
+                        value_from_space = numpy.random.uniform(low=self.random_mutation_min_val,
+                                                                high=self.random_mutation_max_val,
+                                                                size=1)
+                        if self.mutation_by_replacement:
+                            pass
+                        else:
+                            value_from_space = solution[gene_idx] + value_from_space
+
+            elif type(curr_gene_space) is dict:
+                if self.gene_type_single == True:
+                    if gene_type[0] in GA.supported_int_types:
+                        if build_initial_pop == True:
+                            if 'step' in curr_gene_space.keys():
+                                value_from_space = self.unique_int_gene_from_range(solution=solution,
+                                                                                   gene_index=gene_idx,
+                                                                                   min_val=curr_gene_space['low'],
+                                                                                   max_val=curr_gene_space['high'],
+                                                                                   step=curr_gene_space['step'],
+                                                                                   mutation_by_replacement=True,
+                                                                                   gene_type=gene_type)
+                            else:
+                                value_from_space = self.unique_int_gene_from_range(solution=solution,
+                                                                                   gene_index=gene_idx,
+                                                                                   min_val=curr_gene_space['low'],
+                                                                                   max_val=curr_gene_space['high'],
+                                                                                   step=None,
+                                                                                   mutation_by_replacement=True,
+                                                                                   gene_type=gene_type)
+                        else:
+                            if 'step' in curr_gene_space.keys():
+                                value_from_space = self.unique_int_gene_from_range(solution=solution,
+                                                                                   gene_index=gene_idx,
+                                                                                   min_val=curr_gene_space['low'],
+                                                                                   max_val=curr_gene_space['high'],
+                                                                                   step=curr_gene_space['step'],
+                                                                                   mutation_by_replacement=True,
+                                                                                   gene_type=gene_type)
+                            else:
+                                value_from_space = self.unique_int_gene_from_range(solution=solution,
+                                                                                   gene_index=gene_idx,
+                                                                                   min_val=curr_gene_space['low'],
+                                                                                   max_val=curr_gene_space['high'],
+                                                                                   step=None,
+                                                                                   mutation_by_replacement=True,
+                                                                                   gene_type=gene_type)
+                    else:
+                        if 'step' in curr_gene_space.keys():
+                            value_from_space = numpy.random.choice(numpy.arange(start=curr_gene_space['low'],
+                                                                                stop=curr_gene_space['high'],
+                                                                                step=curr_gene_space['step']),
+                                                                   size=1)
+                        else:
+                            value_from_space = numpy.random.uniform(low=curr_gene_space['low'],
+                                                                    high=curr_gene_space['high'],
+                                                                    size=1)
+                        if self.mutation_by_replacement:
+                            pass
+                        else:
+                            value_from_space = solution[gene_idx] + value_from_space
+                else:
+                    if gene_type[gene_idx] in GA.supported_int_types:
+                        if build_initial_pop == True:
+                            if 'step' in curr_gene_space.keys():
+                                value_from_space = self.unique_int_gene_from_range(solution=solution,
+                                                                                   gene_index=gene_idx,
+                                                                                   min_val=curr_gene_space['low'],
+                                                                                   max_val=curr_gene_space['high'],
+                                                                                   step=curr_gene_space['step'],
+                                                                                   mutation_by_replacement=True,
+                                                                                   gene_type=gene_type)
+                            else:
+                                value_from_space = self.unique_int_gene_from_range(solution=solution,
+                                                                                   gene_index=gene_idx,
+                                                                                   min_val=curr_gene_space['low'],
+                                                                                   max_val=curr_gene_space['high'],
+                                                                                   step=None,
+                                                                                   mutation_by_replacement=True,
+                                                                                   gene_type=gene_type)
+                        else:
+                            if 'step' in curr_gene_space.keys():
+                                value_from_space = self.unique_int_gene_from_range(solution=solution,
+                                                                                   gene_index=gene_idx,
+                                                                                   min_val=curr_gene_space['low'],
+                                                                                   max_val=curr_gene_space['high'],
+                                                                                   step=curr_gene_space['step'],
+                                                                                   mutation_by_replacement=True,
+                                                                                   gene_type=gene_type)
+                            else:
+                                value_from_space = self.unique_int_gene_from_range(solution=solution,
+                                                                                   gene_index=gene_idx,
+                                                                                   min_val=curr_gene_space['low'],
+                                                                                   max_val=curr_gene_space['high'],
+                                                                                   step=None,
+                                                                                   mutation_by_replacement=True,
+                                                                                   gene_type=gene_type)
+                    else:
+                        if 'step' in curr_gene_space.keys():
+                            value_from_space = numpy.random.choice(numpy.arange(start=curr_gene_space['low'],
+                                                                                stop=curr_gene_space['high'],
+                                                                                step=curr_gene_space['step']),
+                                                                   size=1)
+                        else:
+                            value_from_space = numpy.random.uniform(low=curr_gene_space['low'],
+                                                                    high=curr_gene_space['high'],
+                                                                    size=1)
+                        if self.mutation_by_replacement:
+                            pass
+                        else:
+                            value_from_space = solution[gene_idx] + value_from_space
+
+            else:
+                # Selecting a value randomly based on the current gene's space in the 'gene_space' attribute.
+                # If the gene space has only 1 value, then select it. The old and new values of the gene are identical.
+                if len(curr_gene_space) == 1:
+                    value_from_space = curr_gene_space[0]
+                    if not self.suppress_warnings: warnings.warn("You set 'allow_duplicate_genes=False' but the space of the gene with index {gene_idx} has only a single value. Thus, duplicates are possible.".format(gene_idx=gene_idx))
+                # If the gene space has more than 1 value, then select a new one that is different from the current value.
+                else:
+                    values_to_select_from = list(set(curr_gene_space) - set(solution))
+                    if len(values_to_select_from) == 0:
+                        if not self.suppress_warnings: warnings.warn("You set 'allow_duplicate_genes=False' but the gene space does not have enough values to prevent duplicates.")
+                        value_from_space = solution[gene_idx]
+                    else:
+                        value_from_space = random.choice(values_to_select_from)
+        else:
+            # Selecting a value randomly from the global gene space in the 'gene_space' attribute.
+            if type(self.gene_space) is dict:
+                if self.gene_type_single == True:
+                    if gene_type[0] in GA.supported_int_types:
+                        if build_initial_pop == True:
+                            if 'step' in self.gene_space.keys():
+                                value_from_space = self.unique_int_gene_from_range(solution=solution,
+                                                                                   gene_index=gene_idx,
+                                                                                   min_val=self.gene_space['low'],
+                                                                                   max_val=self.gene_space['high'],
+                                                                                   step=self.gene_space['step'],
+                                                                                   mutation_by_replacement=True,
+                                                                                   gene_type=gene_type)
+                            else:
+                                value_from_space = self.unique_int_gene_from_range(solution=solution,
+                                                                                   gene_index=gene_idx,
+                                                                                   min_val=self.gene_space['low'],
+                                                                                   max_val=self.gene_space['high'],
+                                                                                   step=None,
+                                                                                   mutation_by_replacement=True,
+                                                                                   gene_type=gene_type)
+                        else:
+                            if 'step' in self.gene_space.keys():
+                                value_from_space = self.unique_int_gene_from_range(solution=solution,
+                                                                                   gene_index=gene_idx,
+                                                                                   min_val=self.gene_space['low'],
+                                                                                   max_val=self.gene_space['high'],
+                                                                                   step=self.gene_space['step'],
+                                                                                   mutation_by_replacement=True,
+                                                                                   gene_type=gene_type)
+                            else:
+                                value_from_space = self.unique_int_gene_from_range(solution=solution,
+                                                                                   gene_index=gene_idx,
+                                                                                   min_val=self.gene_space['low'],
+                                                                                   max_val=self.gene_space['high'],
+                                                                                   step=None,
+                                                                                   mutation_by_replacement=True,
+                                                                                   gene_type=gene_type)
+                    else:
+                        # When the gene_space is assigned a dict object, then it specifies the lower and upper limits of all genes in the space.
+                        if 'step' in self.gene_space.keys():
+                            value_from_space = numpy.random.choice(numpy.arange(start=self.gene_space['low'],
+                                                                                stop=self.gene_space['high'],
+                                                                                step=self.gene_space['step']),
+                                                                   size=1)
+                        else:
+                            value_from_space = numpy.random.uniform(low=self.gene_space['low'],
+                                                                    high=self.gene_space['high'],
+                                                                    size=1)
+                        if self.mutation_by_replacement:
+                            pass
+                        else:
+                            value_from_space = solution[gene_idx] + value_from_space
+                else:
+                    if gene_type[gene_idx] in GA.supported_int_types:
+                        if build_initial_pop == True:
+                            if 'step' in self.gene_space.keys():
+                                value_from_space = self.unique_int_gene_from_range(solution=solution,
+                                                                                   gene_index=gene_idx,
+                                                                                   min_val=self.gene_space['low'],
+                                                                                   max_val=self.gene_space['high'],
+                                                                                   step=self.gene_space['step'],
+                                                                                   mutation_by_replacement=True,
+                                                                                   gene_type=gene_type)
+                            else:
+                                value_from_space = self.unique_int_gene_from_range(solution=solution,
+                                                                                   gene_index=gene_idx,
+                                                                                   min_val=self.gene_space['low'],
+                                                                                   max_val=self.gene_space['high'],
+                                                                                   step=None,
+                                                                                   mutation_by_replacement=True,
+                                                                                   gene_type=gene_type)
+                        else:
+                            if 'step' in self.gene_space.keys():
+                                value_from_space = self.unique_int_gene_from_range(solution=solution,
+                                                                                   gene_index=gene_idx,
+                                                                                   min_val=self.gene_space['low'],
+                                                                                   max_val=self.gene_space['high'],
+                                                                                   step=self.gene_space['step'],
+                                                                                   mutation_by_replacement=True,
+                                                                                   gene_type=gene_type)
+                            else:
+                                value_from_space = self.unique_int_gene_from_range(solution=solution,
+                                                                                   gene_index=gene_idx,
+                                                                                   min_val=self.gene_space['low'],
+                                                                                   max_val=self.gene_space['high'],
+                                                                                   step=None,
+                                                                                   mutation_by_replacement=True,
+                                                                                   gene_type=gene_type)
+                    else:
+                        # When the gene_space is assigned a dict object, then it specifies the lower and upper limits of all genes in the space.
+                        if 'step' in self.gene_space.keys():
+                            value_from_space = numpy.random.choice(numpy.arange(start=self.gene_space['low'],
+                                                                                stop=self.gene_space['high'],
+                                                                                step=self.gene_space['step']),
+                                                                   size=1)
+                        else:
+                            value_from_space = numpy.random.uniform(low=self.gene_space['low'],
+                                                                    high=self.gene_space['high'],
+                                                                    size=1)
+                        if self.mutation_by_replacement:
+                            pass
+                        else:
+                            value_from_space = solution[gene_idx] + value_from_space
+
+            else:
+                # If the space type is not of type dict, then a value is randomly selected from the gene_space attribute.
+                values_to_select_from = list(set(self.gene_space) - set(solution))
+                if len(values_to_select_from) == 0:
+                    if not self.suppress_warnings: warnings.warn("You set 'allow_duplicate_genes=False' but the gene space does not have enough values to prevent duplicates.")
+                    value_from_space = solution[gene_idx]
+                else:
+                    value_from_space = random.choice(values_to_select_from)
+
+        if value_from_space is None:
+            value_from_space = numpy.random.uniform(low=self.random_mutation_min_val,
+                                                    high=self.random_mutation_max_val,
+                                                    size=1)
+
+        if self.gene_type_single == True:
+            if not gene_type[1] is None:
+                value_from_space = numpy.round(gene_type[0](value_from_space),
+                                              gene_type[1])
+            else:
+                value_from_space = gene_type[0](value_from_space)
+        else:
+            if not gene_type[gene_idx][1] is None:
+                value_from_space = numpy.round(gene_type[gene_idx][0](value_from_space),
+                                              gene_type[gene_idx][1])
+            else:
+                value_from_space = gene_type[gene_idx][0](value_from_space)
+
+        return value_from_space
+
+    def best_solution(self, pop_fitness=None):
+
+        """
+        Returns information about the best solution found by the genetic algorithm.
+        Accepts the following parameters:
+            pop_fitness: An optional parameter holding the fitness values of the solutions in the current population. If None, then the cal_pop_fitness() method is called to calculate the fitness of the population.
+        The following are returned:
+            -best_solution: Best solution in the current population.
+            -best_solution_fitness: Fitness value of the best solution.
+            -best_match_idx: Index of the best solution in the current population.
+        """
+
+        # Getting the best solution after finishing all generations.
+        # At first, the fitness is calculated for each solution in the final generation.
+        if pop_fitness is None:
+            pop_fitness = self.cal_pop_fitness()
+        # Then return the index of that solution corresponding to the best fitness.
+        best_match_idx = numpy.where(pop_fitness == numpy.max(pop_fitness))[0][0]
+
+        best_solution = self.population[best_match_idx, :].copy()
+        best_solution_fitness = pop_fitness[best_match_idx]
+
+        return best_solution, best_solution_fitness, best_match_idx
+
+    def plot_result(self,
+                    title="PyGAD - Generation vs. Fitness",
+                    xlabel="Generation",
+                    ylabel="Fitness",
+                    linewidth=3,
+                    font_size=14,
+                    plot_type="plot",
+                    color="#3870FF",
+                    save_dir=None):
+
+        if not self.suppress_warnings:
+            warnings.warn("Please use the plot_fitness() method instead of plot_result(). The plot_result() method will be removed in the future.")
+
+        return self.plot_fitness(title=title,
+                                 xlabel=xlabel,
+                                 ylabel=ylabel,
+                                 linewidth=linewidth,
+                                 font_size=font_size,
+                                 plot_type=plot_type,
+                                 color=color,
+                                 save_dir=save_dir)
+
+    def plot_fitness(self,
+                    title="PyGAD - Generation vs. Fitness",
+                    xlabel="Generation",
+                    ylabel="Fitness",
+                    linewidth=3,
+                    font_size=14,
+                    plot_type="plot",
+                    color="#3870FF",
+                    save_dir=None):
+
+        """
+        Creates, shows, and returns a figure that summarizes how the fitness value evolved by generation. Can only be called after completing at least 1 generation. If no generation is completed, an exception is raised.
+
+        Accepts the following:
+            title: Figure title.
+            xlabel: Label on the X-axis.
+            ylabel: Label on the Y-axis.
+            linewidth: Line width of the plot. Defaults to 3.
+            font_size: Font size for the labels and title. Defaults to 14.
+            plot_type: Type of the plot which can be either "plot" (default), "scatter", or "bar".
+            color: Color of the plot which defaults to "#3870FF".
+            save_dir: Directory to save the figure.
+
+        Returns the figure.
+        """
+
+        if self.generations_completed < 1:
+            raise RuntimeError("The plot_fitness() (i.e. plot_result()) method can only be called after completing at least 1 generation but ({generations_completed}) is completed.".format(generations_completed=self.generations_completed))
+
+#        if self.run_completed == False:
+#            if not self.suppress_warnings: warnings.warn("Warning calling the plot_result() method: \nGA is not executed yet and there are no results to display. Please call the run() method before calling the plot_result() method.\n")
+
+        fig = matplotlib.pyplot.figure()
+        if plot_type == "plot":
+            matplotlib.pyplot.plot(self.best_solutions_fitness, linewidth=linewidth, color=color)
+        elif plot_type == "scatter":
+            matplotlib.pyplot.scatter(range(self.generations_completed + 1), self.best_solutions_fitness, linewidth=linewidth, color=color)
+        elif plot_type == "bar":
+            matplotlib.pyplot.bar(range(self.generations_completed + 1), self.best_solutions_fitness, linewidth=linewidth, color=color)
+        matplotlib.pyplot.title(title, fontsize=font_size)
+        matplotlib.pyplot.xlabel(xlabel, fontsize=font_size)
+        matplotlib.pyplot.ylabel(ylabel, fontsize=font_size)
+
+        if not save_dir is None:
+            matplotlib.pyplot.savefig(fname=save_dir,
+                                      bbox_inches='tight')
+        matplotlib.pyplot.show()
+
+        return fig
+
+    def plot_new_solution_rate(self,
+                               title="PyGAD - Generation vs. New Solution Rate",
+                               xlabel="Generation",
+                               ylabel="New Solution Rate",
+                               linewidth=3,
+                               font_size=14,
+                               plot_type="plot",
+                               color="#3870FF",
+                               save_dir=None):
+
+        """
+        Creates, shows, and returns a figure that summarizes the rate of exploring new solutions. This method works only when save_solutions=True in the constructor of the pygad.GA class.
+
+        Accepts the following:
+            title: Figure title.
+            xlabel: Label on the X-axis.
+            ylabel: Label on the Y-axis.
+            linewidth: Line width of the plot. Defaults to 3.
+            font_size: Font size for the labels and title. Defaults to 14.
+            plot_type: Type of the plot which can be either "plot" (default), "scatter", or "bar".
+            color: Color of the plot which defaults to "#3870FF".
+            save_dir: Directory to save the figure.
+
+        Returns the figure.
+        """
+
+        if self.generations_completed < 1:
+            raise RuntimeError("The plot_new_solution_rate() method can only be called after completing at least 1 generation but ({generations_completed}) is completed.".format(generations_completed=self.generations_completed))
+
+        if self.save_solutions == False:
+            raise RuntimeError("The plot_new_solution_rate() method works only when save_solutions=True in the constructor of the pygad.GA class.")
+
+        unique_solutions = set()
+        num_unique_solutions_per_generation = []
+        for generation_idx in range(self.generations_completed):
+
+            len_before = len(unique_solutions)
+
+            start = generation_idx * self.sol_per_pop
+            end = start + self.sol_per_pop
+
+            for sol in self.solutions[start:end]:
+                unique_solutions.add(tuple(sol))
+
+            len_after = len(unique_solutions)
+
+            generation_num_unique_solutions = len_after - len_before
+            num_unique_solutions_per_generation.append(generation_num_unique_solutions)
+
+        fig = matplotlib.pyplot.figure()
+        if plot_type == "plot":
+            matplotlib.pyplot.plot(num_unique_solutions_per_generation, linewidth=linewidth, color=color)
+        elif plot_type == "scatter":
+            matplotlib.pyplot.scatter(range(self.generations_completed), num_unique_solutions_per_generation, linewidth=linewidth, color=color)
+        elif plot_type == "bar":
+            matplotlib.pyplot.bar(range(self.generations_completed), num_unique_solutions_per_generation, linewidth=linewidth, color=color)
+        matplotlib.pyplot.title(title, fontsize=font_size)
+        matplotlib.pyplot.xlabel(xlabel, fontsize=font_size)
+        matplotlib.pyplot.ylabel(ylabel, fontsize=font_size)
+
+        if not save_dir is None:
+            matplotlib.pyplot.savefig(fname=save_dir,
+                                      bbox_inches='tight')
+        matplotlib.pyplot.show()
+
+        return fig
+
+    def plot_genes(self,
+                   title="PyGAD - Gene",
+                   xlabel="Gene",
+                   ylabel="Value",
+                   linewidth=3,
+                   font_size=14,
+                   plot_type="plot",
+                   graph_type="plot",
+                   fill_color="#3870FF",
+                   color="black",
+                   solutions="all",
+                   save_dir=None):
+
+        """
+        Creates, shows, and returns a figure with number of subplots equal to the number of genes. Each subplot shows the gene value for each generation.
+        This method works only when save_solutions=True in the constructor of the pygad.GA class.
+        It also works only after completing at least 1 generation. If no generation is completed, an exception is raised.
+
+        Accepts the following:
+            title: Figure title.
+            xlabel: Label on the X-axis.
+            ylabel: Label on the Y-axis.
+            linewidth: Line width of the plot. Defaults to 3.
+            font_size: Font size for the labels and title. Defaults to 14.
+            plot_type: Type of the plot which can be either "plot" (default), "scatter", or "bar".
+            graph_type: Type of the graph which can be either "plot" (default), "boxplot", or "histogram".
+            fill_color: Fill color of the graph which defaults to "#3870FF". This has no effect if graph_type="plot".
+            color: Color of the plot which defaults to "black".
+            solutions: Defaults to "all" which means use all solutions. If "best" then only the best solutions are used.
+            save_dir: Directory to save the figure.
+
+        Returns the figure.
+        """
+
+        if self.generations_completed < 1:
+            raise RuntimeError("The plot_genes() method can only be called after completing at least 1 generation but ({generations_completed}) is completed.".format(generations_completed=self.generations_completed))
+
+        if type(solutions) is str:
+            if solutions == 'all':
+                if self.save_solutions:
+                    solutions_to_plot = numpy.array(self.solutions)
+                else:
+                    raise RuntimeError("The plot_genes() method with solutions='all' can only be called if 'save_solutions=True' in the pygad.GA class constructor.")
+            elif solutions == 'best':
+                if self.save_best_solutions:
+                    solutions_to_plot = self.best_solutions
+                else:
+                    raise RuntimeError("The plot_genes() method with solutions='best' can only be called if 'save_best_solutions=True' in the pygad.GA class constructor.")
+            else:
+                raise RuntimeError("The solutions parameter can be either 'all' or 'best' but {solutions} found.".format(solutions=solutions))
+        else:
+            raise RuntimeError("The solutions parameter must be a string but {solutions_type} found.".format(solutions_type=type(solutions)))
+
+        if graph_type == "plot":
+            # num_rows will be always be >= 1
+            # num_cols can only be 0 if num_genes=1
+            num_rows = int(numpy.ceil(self.num_genes/5.0))
+            num_cols = int(numpy.ceil(self.num_genes/num_rows))
+
+            if num_cols == 0:
+                figsize = (10, 8)
+                # There is only a single gene
+                fig, ax = matplotlib.pyplot.subplots(num_rows, figsize=figsize)
+                if plot_type == "plot":
+                    ax.plot(solutions_to_plot[:, 0], linewidth=linewidth, color=fill_color)
+                elif plot_type == "scatter":
+                    ax.scatter(range(self.generations_completed + 1), solutions_to_plot[:, 0], linewidth=linewidth, color=fill_color)
+                elif plot_type == "bar":
+                    ax.bar(range(self.generations_completed + 1), solutions_to_plot[:, 0], linewidth=linewidth, color=fill_color)
+                ax.set_xlabel(0, fontsize=font_size)
+            else:
+                fig, axs = matplotlib.pyplot.subplots(num_rows, num_cols)
+
+                if num_cols == 1 and num_rows == 1:
+                    fig.set_figwidth(5 * num_cols)
+                    fig.set_figheight(4)
+                    axs.plot(solutions_to_plot[:, 0], linewidth=linewidth, color=fill_color)
+                    axs.set_xlabel("Gene " + str(0), fontsize=font_size)
+                elif num_cols == 1 or num_rows == 1:
+                    fig.set_figwidth(5 * num_cols)
+                    fig.set_figheight(4)
+                    for gene_idx in range(len(axs)):
+                        if plot_type == "plot":
+                            axs[gene_idx].plot(solutions_to_plot[:, gene_idx], linewidth=linewidth, color=fill_color)
+                        elif plot_type == "scatter":
+                            axs[gene_idx].scatter(range(solutions_to_plot.shape[0]), solutions_to_plot[:, gene_idx], linewidth=linewidth, color=fill_color)
+                        elif plot_type == "bar":
+                            axs[gene_idx].bar(range(solutions_to_plot.shape[0]), solutions_to_plot[:, gene_idx], linewidth=linewidth, color=fill_color)
+                        axs[gene_idx].set_xlabel("Gene " + str(gene_idx), fontsize=font_size)
+                else:
+                    gene_idx = 0
+                    fig.set_figwidth(25)
+                    fig.set_figheight(4*num_rows)
+                    for row_idx in range(num_rows):
+                        for col_idx in range(num_cols):
+                            if gene_idx >= self.num_genes:
+                                # axs[row_idx, col_idx].remove()
+                                break
+                            if plot_type == "plot":
+                                axs[row_idx, col_idx].plot(solutions_to_plot[:, gene_idx], linewidth=linewidth, color=fill_color)
+                            elif plot_type == "scatter":
+                                axs[row_idx, col_idx].scatter(range(solutions_to_plot.shape[0]), solutions_to_plot[:, gene_idx], linewidth=linewidth, color=fill_color)
+                            elif plot_type == "bar":
+                                axs[row_idx, col_idx].bar(range(solutions_to_plot.shape[0]), solutions_to_plot[:, gene_idx], linewidth=linewidth, color=fill_color)
+                            axs[row_idx, col_idx].set_xlabel("Gene " + str(gene_idx), fontsize=font_size)
+                            gene_idx += 1
+
+            fig.suptitle(title, fontsize=font_size, y=1.001)
+            matplotlib.pyplot.tight_layout()
+
+        elif graph_type == "boxplot":
+            fig = matplotlib.pyplot.figure(1, figsize=(0.7*self.num_genes, 6))
+
+            # Create an axes instance
+            ax = fig.add_subplot(111)
+            boxeplots = ax.boxplot(solutions_to_plot,
+                                   labels=range(self.num_genes),
+                                   patch_artist=True)
+            # adding horizontal grid lines
+            ax.yaxis.grid(True)
+
+            for box in boxeplots['boxes']:
+                # change outline color
+                box.set(color='black', linewidth=linewidth)
+                # change fill color https://color.adobe.com/create/color-wheel
+                box.set_facecolor(fill_color)
+
+            for whisker in boxeplots['whiskers']:
+                whisker.set(color=color, linewidth=linewidth)
+            for median in boxeplots['medians']:
+                median.set(color=color, linewidth=linewidth)
+            for cap in boxeplots['caps']:
+                cap.set(color=color, linewidth=linewidth)
+
+            matplotlib.pyplot.title(title, fontsize=font_size)
+            matplotlib.pyplot.xlabel(xlabel, fontsize=font_size)
+            matplotlib.pyplot.ylabel(ylabel, fontsize=font_size)
+            matplotlib.pyplot.tight_layout()
+
+        elif graph_type == "histogram":
+            # num_rows will be always be >= 1
+            # num_cols can only be 0 if num_genes=1
+            num_rows = int(numpy.ceil(self.num_genes/5.0))
+            num_cols = int(numpy.ceil(self.num_genes/num_rows))
+
+            if num_cols == 0:
+                figsize = (10, 8)
+                # There is only a single gene
+                fig, ax = matplotlib.pyplot.subplots(num_rows,
+                                                     figsize=figsize)
+                ax.hist(solutions_to_plot[:, 0], color=fill_color)
+                ax.set_xlabel(0, fontsize=font_size)
+            else:
+                fig, axs = matplotlib.pyplot.subplots(num_rows, num_cols)
+
+                if num_cols == 1 and num_rows == 1:
+                    fig.set_figwidth(4 * num_cols)
+                    fig.set_figheight(3)
+                    axs.hist(solutions_to_plot[:, 0],
+                             color=fill_color,
+                             rwidth=0.95)
+                    axs.set_xlabel("Gene " + str(0), fontsize=font_size)
+                elif num_cols == 1 or num_rows == 1:
+                    fig.set_figwidth(4 * num_cols)
+                    fig.set_figheight(3)
+                    for gene_idx in range(len(axs)):
+                        axs[gene_idx].hist(solutions_to_plot[:, gene_idx],
+                                           color=fill_color,
+                                           rwidth=0.95)
+                        axs[gene_idx].set_xlabel("Gene " + str(gene_idx), fontsize=font_size)
+                else:
+                    gene_idx = 0
+                    fig.set_figwidth(20)
+                    fig.set_figheight(3*num_rows)
+                    for row_idx in range(num_rows):
+                        for col_idx in range(num_cols):
+                            if gene_idx >= self.num_genes:
+                                # axs[row_idx, col_idx].remove()
+                                break
+                            axs[row_idx, col_idx].hist(solutions_to_plot[:, gene_idx],
+                                                       color=fill_color,
+                                                       rwidth=0.95)
+                            axs[row_idx, col_idx].set_xlabel("Gene " + str(gene_idx), fontsize=font_size)
+                            gene_idx += 1
+
+            fig.suptitle(title, fontsize=font_size, y=1.001)
+            matplotlib.pyplot.tight_layout()
+
+        if not save_dir is None:
+            matplotlib.pyplot.savefig(fname=save_dir,
+                                      bbox_inches='tight')
+
+        matplotlib.pyplot.show()
+
+        return fig
+
+    def save(self, filename):
+
+        """
+        Saves the genetic algorithm instance:
+            -filename: Name of the file to save the instance. No extension is needed.
+        """
+
+        with open(filename + ".pkl", 'wb') as file:
+            pickle.dump(self, file)
+
+def load(filename):
+
+    """
+    Reads a saved instance of the genetic algorithm:
+        -filename: Name of the file to read the instance. No extension is needed.
+    Returns the genetic algorithm instance.
+    """
+
+    try:
+        with open(filename + ".pkl", 'rb') as file:
+            ga_in = pickle.load(file)
+    except FileNotFoundError:
+        raise FileNotFoundError("Error reading the file {filename}. Please check your inputs.".format(filename=filename))
+    except:
+        raise BaseException("Error loading the file. If the file already exists, please reload all the functions previously used (e.g. fitness function).")
+    return ga_in